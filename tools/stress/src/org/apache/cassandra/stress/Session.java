/**
 * Licensed to the Apache Software Foundation (ASF) under one
 * or more contributor license agreements.  See the NOTICE file
 * distributed with this work for additional information
 * regarding copyright ownership.  The ASF licenses this file
 * to you under the Apache License, Version 2.0 (the
 * "License"); you may not use this file except in compliance
 * with the License.  You may obtain a copy of the License at
 *
 *     http://www.apache.org/licenses/LICENSE-2.0
 *
 * Unless required by applicable law or agreed to in writing, software
 * distributed under the License is distributed on an "AS IS" BASIS,
 * WITHOUT WARRANTIES OR CONDITIONS OF ANY KIND, either express or implied.
 * See the License for the specific language governing permissions and
 * limitations under the License.
 */
package org.apache.cassandra.stress;

import java.io.*;
import java.net.InetAddress;
import java.net.UnknownHostException;
import java.nio.ByteBuffer;
import java.util.*;
import java.util.concurrent.atomic.AtomicInteger;
import java.util.concurrent.atomic.AtomicLong;

import com.yammer.metrics.Metrics;
import com.yammer.metrics.core.Histogram;
import org.apache.cassandra.cli.transport.FramedTransportFactory;
import org.apache.cassandra.config.CFMetaData;
import org.apache.cassandra.config.EncryptionOptions;
import org.apache.cassandra.config.EncryptionOptions.ClientEncryptionOptions;
import org.apache.cassandra.exceptions.ConfigurationException;
import org.apache.cassandra.exceptions.SyntaxException;
import org.apache.cassandra.db.marshal.*;
import org.apache.commons.cli.*;

import org.apache.cassandra.db.ColumnFamilyType;
import org.apache.cassandra.stress.util.CassandraClient;
import org.apache.cassandra.transport.SimpleClient;
import org.apache.cassandra.thrift.*;
import org.apache.commons.lang.StringUtils;

import org.apache.cassandra.utils.ByteBufferUtil;
import org.apache.thrift.protocol.TBinaryProtocol;
import org.apache.thrift.transport.TSocket;
import org.apache.thrift.transport.TTransport;
import org.apache.thrift.transport.TTransportFactory;

public class Session implements Serializable
{
    // command line options
    public static final Options availableOptions = new Options();

    public static final String KEYSPACE_NAME = "Keyspace1";
    public static final String DEFAULT_COMPARATOR = "AsciiType";
    public static final String DEFAULT_VALIDATOR  = "BytesType";

    private static InetAddress localInetAddress;

    public final AtomicInteger operations = new AtomicInteger();
    public final AtomicInteger keys = new AtomicInteger();
    public final com.yammer.metrics.core.Timer latency = Metrics.newTimer(Session.class, "latency");

    private static final String SSL_TRUSTSTORE = "truststore";
    private static final String SSL_TRUSTSTORE_PW = "truststore-password";
    private static final String SSL_PROTOCOL = "ssl-protocol";
    private static final String SSL_ALGORITHM = "ssl-alg";
    private static final String SSL_STORE_TYPE = "store-type";
    private static final String SSL_CIPHER_SUITES = "ssl-ciphers";

    static
    {
        availableOptions.addOption("h",  "help",                 false,  "Show this help message and exit");
        availableOptions.addOption("n",  "num-keys",             true,   "Number of keys, default:1000000");
        availableOptions.addOption("F",  "num-different-keys",   true,   "Number of different keys (if < NUM-KEYS, the same key will re-used multiple times), default:NUM-KEYS");
        availableOptions.addOption("N",  "skip-keys",            true,   "Fraction of keys to skip initially, default:0");
        availableOptions.addOption("t",  "threads",              true,   "Number of threads to use, default:50");
        availableOptions.addOption("c",  "columns",              true,   "Number of columns per key, default:5");
        availableOptions.addOption("S",  "column-size",          true,   "Size of column values in bytes, default:34");
        availableOptions.addOption("C",  "cardinality",          true,   "Number of unique values stored in columns, default:50");
        availableOptions.addOption("d",  "nodes",                true,   "Host nodes (comma separated), default:locahost");
        availableOptions.addOption("D",  "nodesfile",            true,   "File containing host nodes (one per line)");
        availableOptions.addOption("s",  "stdev",                true,   "Standard Deviation Factor, default:0.1");
        availableOptions.addOption("r",  "random",               false,  "Use random key generator (STDEV will have no effect), default:false");
        availableOptions.addOption("f",  "file",                 true,   "Write output to given file");
        availableOptions.addOption("p",  "port",                 true,   "Thrift port, default:9160");
        availableOptions.addOption("o",  "operation",            true,   "Operation to perform (INSERT, READ, RANGE_SLICE, INDEXED_RANGE_SLICE, MULTI_GET, COUNTER_ADD, COUNTER_GET), default:INSERT");
        availableOptions.addOption("u",  "supercolumns",         true,   "Number of super columns per key, default:1");
        availableOptions.addOption("y",  "family-type",          true,   "Column Family Type (Super, Standard), default:Standard");
        availableOptions.addOption("K",  "keep-trying",          true,   "Retry on-going operation N times (in case of failure). positive integer, default:10");
        availableOptions.addOption("k",  "keep-going",           false,  "Ignore errors inserting or reading (when set, --keep-trying has no effect), default:false");
        availableOptions.addOption("i",  "progress-interval",    true,   "Progress Report Interval (seconds), default:10");
        availableOptions.addOption("g",  "keys-per-call",        true,   "Number of keys to get_range_slices or multiget per call, default:1000");
        availableOptions.addOption("l",  "replication-factor",   true,   "Replication Factor to use when creating needed column families, default:1");
        availableOptions.addOption("L",  "enable-cql",           false,  "Perform queries using CQL2 (Cassandra Query Language v 2.0.0)");
        availableOptions.addOption("L3", "enable-cql3",          false,  "Perform queries using CQL3 (Cassandra Query Language v 3.0.0)");
        availableOptions.addOption("b",  "enable-native-protocol",  false,  "Use the binary native protocol (only work along with -L3)");
        availableOptions.addOption("P",  "use-prepared-statements", false, "Perform queries using prepared statements (only applicable to CQL).");
        availableOptions.addOption("e",  "consistency-level",    true,   "Consistency Level to use (ONE, QUORUM, LOCAL_QUORUM, EACH_QUORUM, ALL, ANY), default:ONE");
        availableOptions.addOption("x",  "create-index",         true,   "Type of index to create on needed column families (KEYS)");
        availableOptions.addOption("R",  "replication-strategy", true,   "Replication strategy to use (only on insert if keyspace does not exist), default:org.apache.cassandra.locator.SimpleStrategy");
        availableOptions.addOption("O",  "strategy-properties",  true,   "Replication strategy properties in the following format <dc_name>:<num>,<dc_name>:<num>,...");
        availableOptions.addOption("W",  "no-replicate-on-write",false,  "Set replicate_on_write to false for counters. Only counter add with CL=ONE will work");
        availableOptions.addOption("V",  "average-size-values",  false,  "Generate column values of average rather than specific size");
        availableOptions.addOption("T",  "send-to",              true,   "Send this as a request to the stress daemon at specified address.");
        availableOptions.addOption("I",  "compression",          true,   "Specify the compression to use for sstable, default:no compression");
        availableOptions.addOption("Q",  "query-names",          true,   "Comma-separated list of column names to retrieve from each row.");
        availableOptions.addOption("Z",  "compaction-strategy",  true,   "CompactionStrategy to use.");
        availableOptions.addOption("U",  "comparator",           true,   "Column Comparator to use. Currently supported types are: TimeUUIDType, AsciiType, UTF8Type.");
        availableOptions.addOption("tf", "transport-factory",    true,   "Fully-qualified TTransportFactory class name for creating a connection. Note: For Thrift over SSL, use org.apache.cassandra.stress.SSLTransportFactory.");
        availableOptions.addOption("ns", "no-statistics",        false,  "Turn off the aggegate statistics that is normally output after completion.");
        availableOptions.addOption("ts", SSL_TRUSTSTORE,         true, "SSL: full path to truststore");
        availableOptions.addOption("tspw", SSL_TRUSTSTORE_PW,    true, "SSL: full path to truststore");
        availableOptions.addOption("prtcl", SSL_PROTOCOL,        true, "SSL: connections protocol to use (default: TLS)");
        availableOptions.addOption("alg", SSL_ALGORITHM,         true, "SSL: algorithm (default: SunX509)");
        availableOptions.addOption("st", SSL_STORE_TYPE,         true, "SSL: type of store");
        availableOptions.addOption("ciphers", SSL_CIPHER_SUITES, true, "SSL: comma-separated list of encryption suites to use");
    }

    private int numKeys          = 1000 * 1000;
    private int numDifferentKeys = numKeys;
    private float skipKeys       = 0;
    private int threads          = 50;
    private int columns          = 5;
    private int columnSize       = 34;
    private int cardinality      = 50;
    public String[] nodes        = new String[] { "127.0.0.1" };
    private boolean random       = false;
    private int retryTimes       = 10;
    public int port              = 9160;
    private int superColumns     = 1;
    private String compression   = null;
    private String compactionStrategy = null;

    private int progressInterval  = 10;
    private int keysPerCall       = 1000;
    private boolean replicateOnWrite = true;
    private boolean ignoreErrors  = false;
    private boolean enable_cql    = false;
    private boolean use_prepared  = false;
    private boolean trace         = false;
<<<<<<< HEAD
    private boolean captureStatistics = true;
=======
    public boolean use_native_protocol = false;
>>>>>>> 06699d47

    private final String outFileName;

    private IndexType indexType = null;
    private Stress.Operations operation = Stress.Operations.INSERT;
    private ColumnFamilyType columnFamilyType = ColumnFamilyType.Standard;
    private ConsistencyLevel consistencyLevel = ConsistencyLevel.ONE;
    private String replicationStrategy = "org.apache.cassandra.locator.SimpleStrategy";
    private Map<String, String> replicationStrategyOptions = new HashMap<String, String>();

    // if we know exactly column names that we want to read (set by -Q option)
    public final List<ByteBuffer> columnNames;

    public String cqlVersion;

    public final boolean averageSizeValues;

    // required by Gaussian distribution.
    protected int   mean;
    protected float sigma;

    public final InetAddress sendToDaemon;
    public final String comparator;
    public final boolean timeUUIDComparator;
    public double traceProbability = 0.0;
    public EncryptionOptions encOptions = new ClientEncryptionOptions();
    public TTransportFactory transportFactory = new FramedTransportFactory();

    public Session(String[] arguments) throws IllegalArgumentException, SyntaxException
    {
        float STDev = 0.1f;
        CommandLineParser parser = new PosixParser();

        try
        {
            CommandLine cmd = parser.parse(availableOptions, arguments);

            if (cmd.getArgs().length > 0)
            {
                System.err.println("Application does not allow arbitrary arguments: " + StringUtils.join(cmd.getArgList(), ", "));
                System.exit(1);
            }

            if (cmd.hasOption("h"))
                throw new IllegalArgumentException("help");

            if (cmd.hasOption("n"))
                numKeys = Integer.parseInt(cmd.getOptionValue("n"));

            if (cmd.hasOption("F"))
                numDifferentKeys = Integer.parseInt(cmd.getOptionValue("F"));
            else
                numDifferentKeys = numKeys;

            if (cmd.hasOption("N"))
                skipKeys = Float.parseFloat(cmd.getOptionValue("N"));

            if (cmd.hasOption("t"))
                threads = Integer.parseInt(cmd.getOptionValue("t"));

            if (cmd.hasOption("c"))
                columns = Integer.parseInt(cmd.getOptionValue("c"));

            if (cmd.hasOption("S"))
                columnSize = Integer.parseInt(cmd.getOptionValue("S"));

            if (cmd.hasOption("C"))
                cardinality = Integer.parseInt(cmd.getOptionValue("C"));

            if (cmd.hasOption("d"))
                nodes = cmd.getOptionValue("d").split(",");

            if (cmd.hasOption("D"))
            {
                try
                {
                    String node = null;
                    List<String> tmpNodes = new ArrayList<String>();
                    BufferedReader in = new BufferedReader(new InputStreamReader(new FileInputStream(cmd.getOptionValue("D"))));
                    while ((node = in.readLine()) != null)
                    {
                        if (node.length() > 0)
                            tmpNodes.add(node);
                    }
                    nodes = tmpNodes.toArray(new String[tmpNodes.size()]);
                    in.close();
                }
                catch(IOException ioe)
                {
                    throw new RuntimeException(ioe);
                }
            }

            if (cmd.hasOption("s"))
                STDev = Float.parseFloat(cmd.getOptionValue("s"));

            if (cmd.hasOption("r"))
                random = true;

            outFileName = (cmd.hasOption("f")) ? cmd.getOptionValue("f") : null;

            if (cmd.hasOption("p"))
                port = Integer.parseInt(cmd.getOptionValue("p"));

            if (cmd.hasOption("o"))
                operation = Stress.Operations.valueOf(cmd.getOptionValue("o").toUpperCase());

            if (cmd.hasOption("u"))
                superColumns = Integer.parseInt(cmd.getOptionValue("u"));

            if (cmd.hasOption("y"))
                columnFamilyType = ColumnFamilyType.valueOf(cmd.getOptionValue("y"));

            if (cmd.hasOption("K"))
            {
                retryTimes = Integer.valueOf(cmd.getOptionValue("K"));

                if (retryTimes <= 0)
                {
                    throw new RuntimeException("--keep-trying option value should be > 0");
                }
            }

            if (cmd.hasOption("k"))
            {
                retryTimes = 1;
                ignoreErrors = true;
            }


            if (cmd.hasOption("i"))
                progressInterval = Integer.parseInt(cmd.getOptionValue("i"));

            if (cmd.hasOption("g"))
                keysPerCall = Integer.parseInt(cmd.getOptionValue("g"));

            if (cmd.hasOption("e"))
                consistencyLevel = ConsistencyLevel.valueOf(cmd.getOptionValue("e").toUpperCase());

            if (cmd.hasOption("x"))
                indexType = IndexType.valueOf(cmd.getOptionValue("x").toUpperCase());

            if (cmd.hasOption("R"))
                replicationStrategy = cmd.getOptionValue("R");

            if (cmd.hasOption("l"))
                replicationStrategyOptions.put("replication_factor", String.valueOf(Integer.parseInt(cmd.getOptionValue("l"))));
            else if (replicationStrategy.endsWith("SimpleStrategy"))
                replicationStrategyOptions.put("replication_factor", "1");

            if (cmd.hasOption("L"))
            {
                enable_cql = true;
                cqlVersion = "2.0.0";
            }

            if (cmd.hasOption("L3"))
            {
                enable_cql = true;
                cqlVersion = "3.0.0";
            }

            if (cmd.hasOption("b"))
            {
                if (!(enable_cql && cqlVersion.startsWith("3")))
                    throw new IllegalArgumentException("Cannot use binary protocol without -L3");
                use_native_protocol = true;
            }

            if (cmd.hasOption("P"))
            {
                if (!enable_cql)
                {
                    System.err.println("-P/--use-prepared-statements is only applicable with CQL (-L/--enable-cql)");
                    System.exit(-1);
                }
                use_prepared = true;
            }

            if (cmd.hasOption("O"))
            {
                String[] pairs = StringUtils.split(cmd.getOptionValue("O"), ',');

                for (String pair : pairs)
                {
                    String[] keyAndValue = StringUtils.split(pair, ':');

                    if (keyAndValue.length != 2)
                        throw new RuntimeException("Invalid --strategy-properties value.");

                    replicationStrategyOptions.put(keyAndValue[0], keyAndValue[1]);
                }
            }

            if (cmd.hasOption("W"))
                replicateOnWrite = false;

            if (cmd.hasOption("I"))
                compression = cmd.getOptionValue("I");

            averageSizeValues = cmd.hasOption("V");

            try
            {
                sendToDaemon = cmd.hasOption("send-to")
                                ? InetAddress.getByName(cmd.getOptionValue("send-to"))
                                : null;
            }
            catch (UnknownHostException e)
            {
                throw new RuntimeException(e);
            }

            if (cmd.hasOption("Q"))
            {
                AbstractType comparator = TypeParser.parse(DEFAULT_COMPARATOR);

                String[] names = StringUtils.split(cmd.getOptionValue("Q"), ",");
                columnNames = new ArrayList<ByteBuffer>(names.length);

                for (String columnName : names)
                    columnNames.add(comparator.fromString(columnName));
            }
            else
            {
                columnNames = null;
            }

            if (cmd.hasOption("Z"))
            {
                compactionStrategy = cmd.getOptionValue("Z");

                try
                {
                    // validate compaction strategy class
                    CFMetaData.createCompactionStrategy(compactionStrategy);
                }
                catch (ConfigurationException e)
                {
                    System.err.println(e.getMessage());
                    System.exit(1);
                }
            }

            if (cmd.hasOption("U"))
            {
                AbstractType parsed = null;

                try
                {
                    parsed = TypeParser.parse(cmd.getOptionValue("U"));
                }
                catch (ConfigurationException e)
                {
                    System.err.println(e.getMessage());
                    System.exit(1);
                }

                comparator = cmd.getOptionValue("U");
                timeUUIDComparator = parsed instanceof TimeUUIDType;

                if (!(parsed instanceof TimeUUIDType || parsed instanceof AsciiType || parsed instanceof UTF8Type))
                {
                    System.err.println("Currently supported types are: TimeUUIDType, AsciiType, UTF8Type.");
                    System.exit(1);
                }
            }
            else
            {
                comparator = null;
                timeUUIDComparator = false;
            }

            if (cmd.hasOption("ns"))
            {
                captureStatistics = false;
            }

            if(cmd.hasOption(SSL_TRUSTSTORE))
                encOptions.truststore = cmd.getOptionValue(SSL_TRUSTSTORE);

            if(cmd.hasOption(SSL_TRUSTSTORE_PW))
                encOptions.truststore_password = cmd.getOptionValue(SSL_TRUSTSTORE_PW);

            if(cmd.hasOption(SSL_PROTOCOL))
                encOptions.protocol = cmd.getOptionValue(SSL_PROTOCOL);

            if(cmd.hasOption(SSL_ALGORITHM))
                encOptions.algorithm = cmd.getOptionValue(SSL_ALGORITHM);

            if(cmd.hasOption(SSL_STORE_TYPE))
                encOptions.store_type = cmd.getOptionValue(SSL_STORE_TYPE);

            if(cmd.hasOption(SSL_CIPHER_SUITES))
                encOptions.cipher_suites = cmd.getOptionValue(SSL_CIPHER_SUITES).split(",");

            if (cmd.hasOption("tf"))
                transportFactory = validateAndSetTransportFactory(cmd.getOptionValue("tf"));

        }
        catch (ParseException e)
        {
            throw new IllegalArgumentException(e.getMessage(), e);
        }
        catch (ConfigurationException e)
        {
            throw new IllegalStateException(e.getMessage(), e);
        }

        mean  = numDifferentKeys / 2;
        sigma = numDifferentKeys * STDev;
    }

    private TTransportFactory validateAndSetTransportFactory(String transportFactory)
    {
        try
        {
            Class factory = Class.forName(transportFactory);

            if(!TTransportFactory.class.isAssignableFrom(factory))
                throw new IllegalArgumentException(String.format("transport factory '%s' " +
                        "not derived from TTransportFactory", transportFactory));

            return (TTransportFactory) factory.newInstance();
        }
        catch (Exception e)
        {
            throw new IllegalArgumentException(String.format("Cannot create a transport factory '%s'.", transportFactory), e);
        }
    }

    public int getCardinality()
    {
        return cardinality;
    }

    public int getColumnSize()
    {
        return columnSize;
    }

    public int getColumnsPerKey()
    {
        return columns;
    }

    public ColumnFamilyType getColumnFamilyType()
    {
        return columnFamilyType;
    }

    public int getNumKeys()
    {
        return numKeys;
    }

    public int getNumDifferentKeys()
    {
        return numDifferentKeys;
    }

    public int getThreads()
    {
        return threads;
    }

    public float getSkipKeys()
    {
        return skipKeys;
    }

    public int getSuperColumns()
    {
        return superColumns;
    }

    public int getKeysPerThread()
    {
        return numKeys / threads;
    }

    public int getTotalKeysLength()
    {
        return Integer.toString(numDifferentKeys).length();
    }

    public ConsistencyLevel getConsistencyLevel()
    {
        return consistencyLevel;
    }

    public int getRetryTimes()
    {
        return retryTimes;
    }

    public boolean ignoreErrors()
    {
        return ignoreErrors;
    }

    public Stress.Operations getOperation()
    {
        return operation;
    }

    public PrintStream getOutputStream()
    {
        try
        {
            return (outFileName == null) ? System.out : new PrintStream(new FileOutputStream(outFileName));
        }
        catch (FileNotFoundException e)
        {
            throw new RuntimeException(e.getMessage(), e);
        }
    }

    public int getProgressInterval()
    {
        return progressInterval;
    }

    public boolean useRandomGenerator()
    {
        return random;
    }

    public int getKeysPerCall()
    {
        return keysPerCall;
    }

    // required by Gaussian distribution
    public int getMean()
    {
        return mean;
    }

    // required by Gaussian distribution
    public float getSigma()
    {
        return sigma;
    }

    public boolean isCQL()
    {
        return enable_cql;
    }

    public boolean usePreparedStatements()
    {
        return use_prepared;
    }

    public boolean outputStatistics()
    {
        return captureStatistics;
    }

    /**
     * Create Keyspace with Standard and Super/Counter column families
     */
    public void createKeySpaces()
    {
        KsDef keyspace = new KsDef();
        String defaultComparator = comparator == null ? DEFAULT_COMPARATOR : comparator;

        // column family for standard columns
        CfDef standardCfDef = new CfDef(KEYSPACE_NAME, "Standard1");
        Map<String, String> compressionOptions = new HashMap<String, String>();
        if (compression != null)
            compressionOptions.put("sstable_compression", compression);

        standardCfDef.setComparator_type(defaultComparator)
                     .setDefault_validation_class(DEFAULT_VALIDATOR)
                     .setCompression_options(compressionOptions);

        if (!timeUUIDComparator)
        {
            for (int i = 0; i < getColumnsPerKey(); i++)
            {
                standardCfDef.addToColumn_metadata(new ColumnDef(ByteBufferUtil.bytes("C" + i), "BytesType"));
            }
        }

        if (indexType != null)
        {
            ColumnDef standardColumn = new ColumnDef(ByteBufferUtil.bytes("C1"), "BytesType");
            standardColumn.setIndex_type(indexType).setIndex_name("Idx1");
            standardCfDef.setColumn_metadata(Arrays.asList(standardColumn));
        }

        // column family with super columns
        CfDef superCfDef = new CfDef(KEYSPACE_NAME, "Super1").setColumn_type("Super");
        superCfDef.setComparator_type(DEFAULT_COMPARATOR)
                  .setSubcomparator_type(defaultComparator)
                  .setDefault_validation_class(DEFAULT_VALIDATOR)
                  .setCompression_options(compressionOptions);

        // column family for standard counters
        CfDef counterCfDef = new CfDef(KEYSPACE_NAME, "Counter1").setComparator_type(defaultComparator)
                                                                 .setComparator_type(defaultComparator)
                                                                 .setDefault_validation_class("CounterColumnType")
                                                                 .setReplicate_on_write(replicateOnWrite)
                                                                 .setCompression_options(compressionOptions);

        // column family with counter super columns
        CfDef counterSuperCfDef = new CfDef(KEYSPACE_NAME, "SuperCounter1").setComparator_type(defaultComparator)
                                                                           .setDefault_validation_class("CounterColumnType")
                                                                           .setReplicate_on_write(replicateOnWrite)
                                                                           .setColumn_type("Super")
                                                                           .setCompression_options(compressionOptions);

        keyspace.setName(KEYSPACE_NAME);
        keyspace.setStrategy_class(replicationStrategy);

        if (!replicationStrategyOptions.isEmpty())
        {
            keyspace.setStrategy_options(replicationStrategyOptions);
        }

        if (compactionStrategy != null)
        {
            standardCfDef.setCompaction_strategy(compactionStrategy);
            superCfDef.setCompaction_strategy(compactionStrategy);
            counterCfDef.setCompaction_strategy(compactionStrategy);
            counterSuperCfDef.setCompaction_strategy(compactionStrategy);
        }

        keyspace.setCf_defs(new ArrayList<CfDef>(Arrays.asList(standardCfDef, superCfDef, counterCfDef, counterSuperCfDef)));

        CassandraClient client = getClient(false);

        try
        {
            client.system_add_keyspace(keyspace);

            /* CQL3 counter cf */
            client.set_cql_version("3.0.0"); // just to create counter cf for cql3

            client.set_keyspace(KEYSPACE_NAME);
            client.execute_cql3_query(createCounterCFStatementForCQL3(), Compression.NONE, ConsistencyLevel.ONE);

            if (enable_cql)
                client.set_cql_version(cqlVersion);
            /* end */

            System.out.println(String.format("Created keyspaces. Sleeping %ss for propagation.", nodes.length));
            Thread.sleep(nodes.length * 1000); // seconds
        }
        catch (InvalidRequestException e)
        {
            System.err.println("Unable to create stress keyspace: " + e.getWhy());
        }
        catch (Exception e)
        {
            System.err.println(e.getMessage());
        }
    }

    /**
     * Thrift client connection with Keyspace1 set.
     * @return cassandra client connection
     */
    public CassandraClient getClient()
    {
        return getClient(true);
    }

    /**
     * Thrift client connection
     * @param setKeyspace - should we set keyspace for client or not
     * @return cassandra client connection
     */
    public CassandraClient getClient(boolean setKeyspace)
    {
        // random node selection for fake load balancing
        String currentNode = nodes[Stress.randomizer.nextInt(nodes.length)];

        TSocket socket = new TSocket(currentNode, port);
        TTransport transport = transportFactory.getTransport(socket);
        CassandraClient client = new CassandraClient(new TBinaryProtocol(transport));

        try
        {
            if(!transport.isOpen())
                transport.open();

            if (enable_cql)
                client.set_cql_version(cqlVersion);

            if (setKeyspace)
            {
                client.set_keyspace("Keyspace1");
            }
        }
        catch (InvalidRequestException e)
        {
            throw new RuntimeException(e.getWhy());
        }
        catch (Exception e)
        {
            throw new RuntimeException(e.getMessage());
        }

        return client;
    }

    public SimpleClient getNativeClient()
    {
        try
        {
            String currentNode = nodes[Stress.randomizer.nextInt(nodes.length)];
            SimpleClient client = new SimpleClient(currentNode, 9042);
            client.connect(false);
            client.execute("USE \"Keyspace1\";", org.apache.cassandra.db.ConsistencyLevel.ONE);
            return client;
        }
        catch (Exception e)
        {
            throw new RuntimeException(e.getMessage());
        }
    }

    public static InetAddress getLocalAddress()
    {
        if (localInetAddress == null)
        {
            try
            {
                localInetAddress = InetAddress.getLocalHost();
            }
            catch (UnknownHostException e)
            {
                throw new RuntimeException(e);
            }
        }

        return localInetAddress;
    }

    private ByteBuffer createCounterCFStatementForCQL3()
    {
        StringBuilder counter3 = new StringBuilder("CREATE TABLE \"Counter3\" (KEY blob PRIMARY KEY, ");

        for (int i = 0; i < getColumnsPerKey(); i++)
        {
            counter3.append("c").append(i).append(" counter");
            if (i != getColumnsPerKey() - 1)
                counter3.append(", ");
        }
        counter3.append(");");

        return ByteBufferUtil.bytes(counter3.toString());
    }
}<|MERGE_RESOLUTION|>--- conflicted
+++ resolved
@@ -141,11 +141,8 @@
     private boolean enable_cql    = false;
     private boolean use_prepared  = false;
     private boolean trace         = false;
-<<<<<<< HEAD
     private boolean captureStatistics = true;
-=======
     public boolean use_native_protocol = false;
->>>>>>> 06699d47
 
     private final String outFileName;
 
