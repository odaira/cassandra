--- conflicted
+++ resolved
@@ -18,16 +18,17 @@
 package org.apache.cassandra.db.index;
 
 
-<<<<<<< HEAD
-=======
 import java.io.IOException;
 import java.net.InetSocketAddress;
->>>>>>> 7f1fec19
 import java.nio.ByteBuffer;
 import java.util.Arrays;
+import java.util.Collections;
 import java.util.List;
 import java.util.Set;
 
+import org.apache.cassandra.service.EmbeddedCassandraService;
+import org.apache.cassandra.thrift.*;
+import org.apache.thrift.TException;
 import org.junit.Before;
 import org.junit.BeforeClass;
 import org.junit.Test;
@@ -51,22 +52,9 @@
 import org.apache.cassandra.db.filter.QueryFilter;
 import org.apache.cassandra.exceptions.ConfigurationException;
 import org.apache.cassandra.exceptions.InvalidRequestException;
-<<<<<<< HEAD
 import org.apache.cassandra.locator.SimpleStrategy;
-=======
-import org.apache.cassandra.service.EmbeddedCassandraService;
-import org.apache.cassandra.service.MigrationManager;
-import org.apache.cassandra.thrift.CassandraServer;
-import org.apache.cassandra.thrift.Column;
-import org.apache.cassandra.thrift.ColumnOrSuperColumn;
-import org.apache.cassandra.thrift.ColumnParent;
-import org.apache.cassandra.thrift.ColumnPath;
-import org.apache.cassandra.thrift.ConsistencyLevel;
-import org.apache.cassandra.thrift.ThriftSessionManager;
->>>>>>> 7f1fec19
 import org.apache.cassandra.utils.ByteBufferUtil;
 import org.apache.cassandra.utils.concurrent.OpOrder;
-import org.apache.thrift.TException;
 
 import static org.junit.Assert.assertEquals;
 import static org.junit.Assert.assertFalse;
@@ -83,41 +71,24 @@
     // indexed & stashes it in a static variable for inspection
     // in the test.
 
-<<<<<<< HEAD
     private static final String KEYSPACE1 = "PerRowSecondaryIndexTest";
     private static final String CF_INDEXED = "Indexed1";
+    private static final String INDEXED_COLUMN = "indexed";
+
+    private static CassandraServer server;
 
     @BeforeClass
-    public static void defineSchema() throws ConfigurationException
+    public static void defineSchema() throws ConfigurationException, IOException, TException
     {
         SchemaLoader.prepareServer();
-        SchemaLoader.createKeyspace(KEYSPACE1,
-                                    SimpleStrategy.class,
-                                    KSMetaData.optsWithRF(1),
-                                    SchemaLoader.perRowIndexedCFMD(KEYSPACE1, CF_INDEXED));
-=======
-    private static final String KEYSPACE1 = "PerRowSecondaryIndex";
-    private static final String CF_INDEXED = "Indexed1";
-    private static final String INDEXED_COLUMN = "indexed";
-
-    private static CassandraServer server;
-
-    @BeforeClass
-    public static void defineSchema() throws Exception
-    {
-        SchemaLoader.prepareServer();
-        SchemaLoader.startGossiper();
         new EmbeddedCassandraService().start();
         ThriftSessionManager.instance.setCurrentSocket(new InetSocketAddress(9160));
-        for (KSMetaData ksm : SchemaLoader.schemaDefinition(null))
-                MigrationManager.announceNewKeyspace(ksm);
-//        SchemaLoader.createKeyspace(KEYSPACE1,
-//                                    SimpleStrategy.class,
-//                                    KSMetaData.optsWithRF(1),
-//                                    SchemaLoader.perRowIndexedCFMD(KEYSPACE1, CF_INDEXED));
+        SchemaLoader.createKeyspace(KEYSPACE1,
+                SimpleStrategy.class,
+                KSMetaData.optsWithRF(1),
+                SchemaLoader.perRowIndexedCFMD(KEYSPACE1, CF_INDEXED));
         server = new CassandraServer();
         server.set_keyspace(KEYSPACE1);
->>>>>>> 7f1fec19
     }
 
     @Before
@@ -223,7 +194,7 @@
         }
         catch (Exception e)
         {
-            assertTrue(e.getCause() instanceof InvalidRequestException);
+            assertTrue(e instanceof InvalidRequestException);
         }
 
         // test we can't insert if the index doesn't validate the columns:
@@ -234,7 +205,7 @@
         }
         catch (Exception e)
         {
-            assertTrue(e.getCause() instanceof InvalidRequestException);
+            assertTrue(e instanceof InvalidRequestException);
         }
     }
 
