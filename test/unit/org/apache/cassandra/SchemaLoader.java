--- conflicted
+++ resolved
@@ -54,11 +54,7 @@
         }
     }
 
-<<<<<<< HEAD
-    public static Collection<KSMetaData> schemaDefinition()
-=======
     public static Collection<KSMetaData> schemaDefinition() throws ConfigurationException
->>>>>>> 17279c7d
     {
         List<KSMetaData> schema = new ArrayList<KSMetaData>();
 
@@ -82,15 +78,12 @@
         ColumnFamilyType st = ColumnFamilyType.Standard;
         ColumnFamilyType su = ColumnFamilyType.Super;
         AbstractType bytes = BytesType.instance;
-<<<<<<< HEAD
-=======
 
         AbstractType composite = CompositeType.getInstance(Arrays.asList(new AbstractType[]{BytesType.instance, TimeUUIDType.instance, IntegerType.instance}));
         Map<Byte, AbstractType> aliases = new HashMap<Byte, AbstractType>();
         aliases.put((byte)'b', BytesType.instance);
         aliases.put((byte)'t', TimeUUIDType.instance);
         AbstractType dynamicComposite = DynamicCompositeType.getInstance(aliases);
->>>>>>> 17279c7d
       
         // these column definitions will will be applied to the jdbc utf and integer column familes respectively.
         Map<ByteBuffer, ColumnDefinition> integerColumn = new HashMap<ByteBuffer, ColumnDefinition>();
@@ -147,9 +140,6 @@
                                   jdbcCFMD(ks1, "JdbcUtf8", UTF8Type.instance).columnMetadata(utf8Column),
                                   jdbcCFMD(ks1, "JdbcLong", LongType.instance),
                                   jdbcCFMD(ks1, "JdbcBytes", bytes),
-<<<<<<< HEAD
-                                  jdbcCFMD(ks1, "JdbcAscii", AsciiType.instance)));
-=======
                                   jdbcCFMD(ks1, "JdbcAscii", AsciiType.instance),
                                   new CFMetaData(ks1,
                                                  "StandardComposite",
@@ -161,7 +151,6 @@
                                                  st,
                                                  dynamicComposite,
                                                  null)));
->>>>>>> 17279c7d
 
         // Keyspace 2
         schema.add(new KSMetaData(ks2,
