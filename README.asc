--- conflicted
+++ resolved
@@ -66,7 +66,6 @@
     -Drowcache.type=capi -Dcapi.devices=/dev/sg7:0:512 -Dcapi.cell=256 -Dcapi.init=true \
     -Dcapi.hash=org.apache.cassandra.cache.capi.YCSBKeyHashFunction" \
     $CASSANDRA_HOME/bin/cassandra #start with CAPI-RowCache
-<<<<<<< HEAD
   $ $CASSANDRA_HOME/bin/cqlsh << EOF
       CREATE KEYSPACE usertable WITH REPLICATION = { 'class' : 'SimpleStrategy', 'replication_factor' : 1 };
       USE usertable;
@@ -98,8 +97,6 @@
   $ ./bin/ycsb run cassandra-10 -P workloads/workloadc -p "hosts=localhost" \
     -p "operationcount=1000000" -threads 32 -s
   
-=======
-
 Tips for tuning Cassandra on IBM POWER8
 ---------------------------------------
 Most of the performance tuning techniques effective on x86 can apply to POWER8 as well.
@@ -116,5 +113,4 @@
 The 64-KB pages of POWER are suitable for sequential I/O, but if your Cassandra application
 requires a lot of random reads from SSTables on disks and if the size of each read is small
 (say, 1 KB), then the 64-KB pages can hurt the performance.
-In this case, you can reconfigure the Linux kernel to use 4-KB pages on POWER.
->>>>>>> 8c2982e0
+In this case, you can reconfigure the Linux kernel to use 4-KB pages on POWER.