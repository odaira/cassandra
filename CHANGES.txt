--- conflicted
+++ resolved
@@ -1,12 +1,8 @@
-<<<<<<< HEAD
 3.11.3
  * RateBasedBackPressure unnecessarily invokes a lock on the Guava RateLimiter (CASSANDRA-14163)
  * Fix wildcard GROUP BY queries (CASSANDRA-14209)
 Merged from 3.0:
-=======
-3.0.17
  * Fix batch commitlog sync regression (CASSANDRA-14292)
->>>>>>> 00c90c16
  * Write to pending endpoint when view replica is also base replica (CASSANDRA-14251)
  * Chain commit log marker potential performance regression in batch commit mode (CASSANDRA-14194)
  * Fully utilise specified compaction threads (CASSANDRA-14210)
