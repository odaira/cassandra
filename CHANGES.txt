<<<<<<< HEAD
1.1-dev
 * start hint replay as soon as FD notifies that the target is back up
   (CASSANDRA-3958)
 * avoid unproductive deserializing of cached rows during compaction
   (CASSANDRA-3921)
 * fix concurrency issues with CQL keyspace creation (CASSANDRA-3903)
 * Show Effective Owership via Nodetool ring <keyspace> (CASSANDRA-3412)
 * Update ORDER BY syntax for CQL3 (CASSANDRA-3925)
 * Fix BulkRecordWriter to not throw NPE if reducer gets no map data from Hadoop (CASSANDRA-3944)
 * Fix bug with counters in super columns (CASSANDRA-3821)
 * Remove deprecated merge_shard_chance (CASSANDRA-3940)
 * add a convenient way to reset a node's schema (CASSANDRA-2963)
 * fix for intermittent SchemaDisagreementException (CASSANDRA-3884)
 * ignore deprecated KsDef/CfDef/ColumnDef fields in native schema (CASSANDRA-3963)
 * CLI to report when unsupported column_metadata pair was given (CASSANDRA-3959)
 * reincarnate removed and deprecated KsDef/CfDef attributes (CASSANDRA-3953)
 * Fix race between writes and read for cache (CASSANDRA-3862)
 * perform static initialization of StorageProxy on start-up (CASSANDRA-3797)
 * support trickling fsync() on writes (CASSANDRA-3950)
Merged from 1.0:
 * remove the wait on hint future during write (CASSANDRA-3870)
 * (cqlsh) ignore missing CfDef opts (CASSANDRA-3933)
 * (cqlsh) look for cqlshlib relative to realpath (CASSANDRA-3767)
 * Fix short read protection (CASSANDRA-3934)
=======
1.0.9
>>>>>>> ef01ca5b
 * don't change manifest level for cleanup, scrub, and upgradesstables
   operations under LeveledCompactionStrategy (CASSANDRA-3989)
 * always compact away deleted hints immediately after handoff (CASSANDRA-3955)
 * delete hints from dropped ColumnFamilies on handoff instead of
   erroring out (CASSANDRA-3975)
 * add CompositeType ref to the CLI doc for create/update column family (CASSANDRA-3980)
 * Pig: support Counter ColumnFamilies (CASSANDRA-3973)
 * Pig: Composite column support (CASSANDRA-384)
 * Avoid NPE during repair when a keyspace has no CFs (CASSANDRA-3988)


1.1-beta1
 * add nodetool rebuild_index (CASSANDRA-3583)
 * add nodetool rangekeysample (CASSANDRA-2917)
 * Fix streaming too much data during move operations (CASSANDRA-3639)
 * Nodetool and CLI connect to localhost by default (CASSANDRA-3568)
 * Reduce memory used by primary index sample (CASSANDRA-3743)
 * (Hadoop) separate input/output configurations (CASSANDRA-3197, 3765)
 * avoid returning internal Cassandra classes over JMX (CASSANDRA-2805)
 * add row-level isolation via SnapTree (CASSANDRA-2893)
 * Optimize key count estimation when opening sstable on startup
   (CASSANDRA-2988)
 * multi-dc replication optimization supporting CL > ONE (CASSANDRA-3577)
 * add command to stop compactions (CASSANDRA-1740, 3566, 3582)
 * multithreaded streaming (CASSANDRA-3494)
 * removed in-tree redhat spec (CASSANDRA-3567)
 * "defragment" rows for name-based queries under STCS, again (CASSANDRA-2503)
 * Recycle commitlog segments for improved performance 
   (CASSANDRA-3411, 3543, 3557, 3615)
 * update size-tiered compaction to prioritize small tiers (CASSANDRA-2407)
 * add message expiration logic to OutboundTcpConnection (CASSANDRA-3005)
 * off-heap cache to use sun.misc.Unsafe instead of JNA (CASSANDRA-3271)
 * EACH_QUORUM is only supported for writes (CASSANDRA-3272)
 * replace compactionlock use in schema migration by checking CFS.isValid
   (CASSANDRA-3116)
 * recognize that "SELECT first ... *" isn't really "SELECT *" (CASSANDRA-3445)
 * Use faster bytes comparison (CASSANDRA-3434)
 * Bulk loader is no longer a fat client, (HADOOP) bulk load output format
   (CASSANDRA-3045)
 * (Hadoop) add support for KeyRange.filter
 * remove assumption that keys and token are in bijection
   (CASSANDRA-1034, 3574, 3604)
 * always remove endpoints from delevery queue in HH (CASSANDRA-3546)
 * fix race between cf flush and its 2ndary indexes flush (CASSANDRA-3547)
 * fix potential race in AES when a repair fails (CASSANDRA-3548)
 * Remove columns shadowed by a deleted container even when we cannot purge
   (CASSANDRA-3538)
 * Improve memtable slice iteration performance (CASSANDRA-3545)
 * more efficient allocation of small bloom filters (CASSANDRA-3618)
 * Use separate writer thread in SSTableSimpleUnsortedWriter (CASSANDRA-3619)
 * fsync the directory after new sstable or commitlog segment are created (CASSANDRA-3250)
 * fix minor issues reported by FindBugs (CASSANDRA-3658)
 * global key/row caches (CASSANDRA-3143, 3849)
 * optimize memtable iteration during range scan (CASSANDRA-3638)
 * introduce 'crc_check_chance' in CompressionParameters to support
   a checksum percentage checking chance similarly to read-repair (CASSANDRA-3611)
 * a way to deactivate global key/row cache on per-CF basis (CASSANDRA-3667)
 * fix LeveledCompactionStrategy broken because of generation pre-allocation
   in LeveledManifest (CASSANDRA-3691)
 * finer-grained control over data directories (CASSANDRA-2749)
 * Fix ClassCastException during hinted handoff (CASSANDRA-3694)
 * Upgrade Thrift to 0.7 (CASSANDRA-3213)
 * Make stress.java insert operation to use microseconds (CASSANDRA-3725)
 * Allows (internally) doing a range query with a limit of columns instead of
   rows (CASSANDRA-3742)
 * Allow rangeSlice queries to be start/end inclusive/exclusive (CASSANDRA-3749)
 * Fix BulkLoader to support new SSTable layout and add stream
   throttling to prevent an NPE when there is no yaml config (CASSANDRA-3752)
 * Allow concurrent schema migrations (CASSANDRA-1391, 3832)
 * Add SnapshotCommand to trigger snapshot on remote node (CASSANDRA-3721)
 * Make CFMetaData conversions to/from thrift/native schema inverses
   (CASSANDRA_3559)
 * Add initial code for CQL 3.0-beta (CASSANDRA-3781, 3753)
 * Add wide row support for ColumnFamilyInputFormat (CASSANDRA-3264)
 * Allow extending CompositeType comparator (CASSANDRA-3657)
 * Avoids over-paging during get_count (CASSANDRA-3798)
 * Add new command to rebuild a node without (repair) merkle tree calculations
   (CASSANDRA-3483, 3922)
 * respect not only row cache capacity but caching mode when
   trying to read data (CASSANDRA-3812)
 * fix system tests (CASSANDRA-3827)
 * CQL support for altering key_validation_class in ALTER TABLE (CASSANDRA-3781)
 * turn compression on by default (CASSANDRA-3871)
 * make hexToBytes refuse invalid input (CASSANDRA-2851)
 * Make secondary indexes CF inherit compression and compaction from their
   parent CF (CASSANDRA-3877)
 * Finish cleanup up tombstone purge code (CASSANDRA-3872)
 * Avoid NPE on aboarted stream-out sessions (CASSANDRA-3904)
 * BulkRecordWriter throws NPE for counter columns (CASSANDRA-3906)
 * Support compression using BulkWriter (CASSANDRA-3907)


1.0.8
 * fix race between cleanup and flush on secondary index CFSes (CASSANDRA-3712)
 * avoid including non-queried nodes in rangeslice read repair
   (CASSANDRA-3843)
 * Only snapshot CF being compacted for snapshot_before_compaction 
   (CASSANDRA-3803)
 * Log active compactions in StatusLogger (CASSANDRA-3703)
 * Compute more accurate compaction score per level (CASSANDRA-3790)
 * Return InvalidRequest when using a keyspace that doesn't exist
   (CASSANDRA-3764)
 * disallow user modification of System keyspace (CASSANDRA-3738)
 * allow using sstable2json on secondary index data (CASSANDRA-3738)
 * (cqlsh) add DESCRIBE COLUMNFAMILIES (CASSANDRA-3586)
 * (cqlsh) format blobs correctly and use colors to improve output
   readability (CASSANDRA-3726)
 * synchronize BiMap of bootstrapping tokens (CASSANDRA-3417)
 * show index options in CLI (CASSANDRA-3809)
 * add optional socket timeout for streaming (CASSANDRA-3838)
 * fix truncate not to leave behind non-CFS backed secondary indexes
   (CASSANDRA-3844)
 * make CLI `show schema` to use output stream directly instead
   of StringBuilder (CASSANDRA-3842)
 * remove the wait on hint future during write (CASSANDRA-3870)
 * (cqlsh) ignore missing CfDef opts (CASSANDRA-3933)
 * (cqlsh) look for cqlshlib relative to realpath (CASSANDRA-3767)
 * Fix short read protection (CASSANDRA-3934)
 * Make sure infered and actual schema match (CASSANDRA-3371)
 * Fix NPE during HH delivery (CASSANDRA-3677)
 * Don't put boostrapping node in 'hibernate' status (CASSANDRA-3737)
 * Fix double quotes in windows bat files (CASSANDRA-3744)
 * Fix bad validator lookup (CASSANDRA-3789)
 * Fix soft reset in EC2MultiRegionSnitch (CASSANDRA-3835)
 * Don't leave zombie connections with THSHA thrift server (CASSANDRA-3867)
 * (cqlsh) fix deserialization of data (CASSANDRA-3874)
 * Fix removetoken force causing an inconsistent state (CASSANDRA-3876)
 * Fix ahndling of some types with Pig (CASSANDRA-3886)
 * Don't allow to drop the system keyspace (CASSANDRA-3759)
 * Make Pig deletes disabled by default and configurable (CASSANDRA-3628)
Merged from 0.8:
 * (Pig) fix CassandraStorage to use correct comparator in Super ColumnFamily
   case (CASSANDRA-3251)
 * fix thread safety issues in commitlog replay, primarily affecting
   systems with many (100s) of CF definitions (CASSANDRA-3751)
 * Fix relevant tomstone ignored with super columns (CASSANDRA-3875)


1.0.7
 * fix regression in HH page size calculation (CASSANDRA-3624)
 * retry failed stream on IOException (CASSANDRA-3686)
 * allow configuring bloom_filter_fp_chance (CASSANDRA-3497)
 * attempt hint delivery every ten minutes, or when failure detector
   notifies us that a node is back up, whichever comes first.  hint
   handoff throttle delay default changed to 1ms, from 50 (CASSANDRA-3554)
 * add nodetool setstreamthroughput (CASSANDRA-3571)
 * fix assertion when dropping a columnfamily with no sstables (CASSANDRA-3614)
 * more efficient allocation of small bloom filters (CASSANDRA-3618)
 * CLibrary.createHardLinkWithExec() to check for errors (CASSANDRA-3101)
 * Avoid creating empty and non cleaned writer during compaction (CASSANDRA-3616)
 * stop thrift service in shutdown hook so we can quiesce MessagingService
   (CASSANDRA-3335)
 * (CQL) compaction_strategy_options and compression_parameters for
   CREATE COLUMNFAMILY statement (CASSANDRA-3374)
 * Reset min/max compaction threshold when creating size tiered compaction
   strategy (CASSANDRA-3666)
 * Don't ignore IOException during compaction (CASSANDRA-3655)
 * Fix assertion error for CF with gc_grace=0 (CASSANDRA-3579)
 * Shutdown ParallelCompaction reducer executor after use (CASSANDRA-3711)
 * Avoid < 0 value for pending tasks in leveled compaction (CASSANDRA-3693)
 * (Hadoop) Support TimeUUID in Pig CassandraStorage (CASSANDRA-3327)
 * Check schema is ready before continuing boostrapping (CASSANDRA-3629)
 * Catch overflows during parsing of chunk_length_kb (CASSANDRA-3644)
 * Improve stream protocol mismatch errors (CASSANDRA-3652)
 * Avoid multiple thread doing HH to the same target (CASSANDRA-3681)
 * Add JMX property for rp_timeout_in_ms (CASSANDRA-2940)
 * Allow DynamicCompositeType to compare component of different types
   (CASSANDRA-3625)
 * Flush non-cfs backed secondary indexes (CASSANDRA-3659)
 * Secondary Indexes should report memory consumption (CASSANDRA-3155)
 * fix for SelectStatement start/end key are not set correctly
   when a key alias is involved (CASSANDRA-3700)
 * fix CLI `show schema` command insert of an extra comma in
   column_metadata (CASSANDRA-3714)
Merged from 0.8:
 * avoid logging (harmless) exception when GC takes < 1ms (CASSANDRA-3656)
 * prevent new nodes from thinking down nodes are up forever (CASSANDRA-3626)
 * use correct list of replicas for LOCAL_QUORUM reads when read repair
   is disabled (CASSANDRA-3696)
 * block on flush before compacting hints (may prevent OOM) (CASSANDRA-3733)


1.0.6
 * (CQL) fix cqlsh support for replicate_on_write (CASSANDRA-3596)
 * fix adding to leveled manifest after streaming (CASSANDRA-3536)
 * filter out unavailable cipher suites when using encryption (CASSANDRA-3178)
 * (HADOOP) add old-style api support for CFIF and CFRR (CASSANDRA-2799)
 * Support TimeUUIDType column names in Stress.java tool (CASSANDRA-3541)
 * (CQL) INSERT/UPDATE/DELETE/TRUNCATE commands should allow CF names to
   be qualified by keyspace (CASSANDRA-3419)
 * always remove endpoints from delevery queue in HH (CASSANDRA-3546)
 * fix race between cf flush and its 2ndary indexes flush (CASSANDRA-3547)
 * fix potential race in AES when a repair fails (CASSANDRA-3548)
 * fix default value validation usage in CLI SET command (CASSANDRA-3553)
 * Optimize componentsFor method for compaction and startup time
   (CASSANDRA-3532)
 * (CQL) Proper ColumnFamily metadata validation on CREATE COLUMNFAMILY 
   (CASSANDRA-3565)
 * fix compression "chunk_length_kb" option to set correct kb value for 
   thrift/avro (CASSANDRA-3558)
 * fix missing response during range slice repair (CASSANDRA-3551)
 * 'describe ring' moved from CLI to nodetool and available through JMX (CASSANDRA-3220)
 * add back partitioner to sstable metadata (CASSANDRA-3540)
 * fix NPE in get_count for counters (CASSANDRA-3601)
Merged from 0.8:
 * remove invalid assertion that table was opened before dropping it
   (CASSANDRA-3580)
 * range and index scans now only send requests to enough replicas to
   satisfy requested CL + RR (CASSANDRA-3598)
 * use cannonical host for local node in nodetool info (CASSANDRA-3556)
 * remove nonlocal DC write optimization since it only worked with
   CL.ONE or CL.LOCAL_QUORUM (CASSANDRA-3577, 3585)
 * detect misuses of CounterColumnType (CASSANDRA-3422)
 * turn off string interning in json2sstable, take 2 (CASSANDRA-2189)
 * validate compression parameters on add/update of the ColumnFamily 
   (CASSANDRA-3573)
 * Check for 0.0.0.0 is incorrect in CFIF (CASSANDRA-3584)
 * Increase vm.max_map_count in debian packaging (CASSANDRA-3563)
 * gossiper will never add itself to saved endpoints (CASSANDRA-3485)


1.0.5
 * revert CASSANDRA-3407 (see CASSANDRA-3540)
 * fix assertion error while forwarding writes to local nodes (CASSANDRA-3539)


1.0.4
 * fix self-hinting of timed out read repair updates and make hinted handoff
   less prone to OOMing a coordinator (CASSANDRA-3440)
 * expose bloom filter sizes via JMX (CASSANDRA-3495)
 * enforce RP tokens 0..2**127 (CASSANDRA-3501)
 * canonicalize paths exposed through JMX (CASSANDRA-3504)
 * fix "liveSize" stat when sstables are removed (CASSANDRA-3496)
 * add bloom filter FP rates to nodetool cfstats (CASSANDRA-3347)
 * record partitioner in sstable metadata component (CASSANDRA-3407)
 * add new upgradesstables nodetool command (CASSANDRA-3406)
 * skip --debug requirement to see common exceptions in CLI (CASSANDRA-3508)
 * fix incorrect query results due to invalid max timestamp (CASSANDRA-3510)
 * make sstableloader recognize compressed sstables (CASSANDRA-3521)
 * avoids race in OutboundTcpConnection in multi-DC setups (CASSANDRA-3530)
 * use SETLOCAL in cassandra.bat (CASANDRA-3506)
 * fix ConcurrentModificationException in Table.all() (CASSANDRA-3529)
Merged from 0.8:
 * fix concurrence issue in the FailureDetector (CASSANDRA-3519)
 * fix array out of bounds error in counter shard removal (CASSANDRA-3514)
 * avoid dropping tombstones when they might still be needed to shadow
   data in a different sstable (CASSANDRA-2786)


1.0.3
 * revert name-based query defragmentation aka CASSANDRA-2503 (CASSANDRA-3491)
 * fix invalidate-related test failures (CASSANDRA-3437)
 * add next-gen cqlsh to bin/ (CASSANDRA-3188, 3131, 3493)
 * (CQL) fix handling of rows with no columns (CASSANDRA-3424, 3473)
 * fix querying supercolumns by name returning only a subset of
   subcolumns or old subcolumn versions (CASSANDRA-3446)
 * automatically compute sha1 sum for uncompressed data files (CASSANDRA-3456)
 * fix reading metadata/statistics component for version < h (CASSANDRA-3474)
 * add sstable forward-compatibility (CASSANDRA-3478)
 * report compression ratio in CFSMBean (CASSANDRA-3393)
 * fix incorrect size exception during streaming of counters (CASSANDRA-3481)
 * (CQL) fix for counter decrement syntax (CASSANDRA-3418)
 * Fix race introduced by CASSANDRA-2503 (CASSANDRA-3482)
 * Fix incomplete deletion of delivered hints (CASSANDRA-3466)
 * Avoid rescheduling compactions when no compaction was executed 
   (CASSANDRA-3484)
 * fix handling of the chunk_length_kb compression options (CASSANDRA-3492)
Merged from 0.8:
 * fix updating CF row_cache_provider (CASSANDRA-3414)
 * CFMetaData.convertToThrift method to set RowCacheProvider (CASSANDRA-3405)
 * acquire compactionlock during truncate (CASSANDRA-3399)
 * fix displaying cfdef entries for super columnfamilies (CASSANDRA-3415)
 * Make counter shard merging thread safe (CASSANDRA-3178)
 * Revert CASSANDRA-2855
 * Fix bug preventing the use of efficient cross-DC writes (CASSANDRA-3472)
 * `describe ring` command for CLI (CASSANDRA-3220)
 * (Hadoop) skip empty rows when entire row is requested, redux (CASSANDRA-2855)


1.0.2
 * "defragment" rows for name-based queries under STCS (CASSANDRA-2503)
 * Add timing information to cassandra-cli GET/SET/LIST queries (CASSANDRA-3326)
 * Only create one CompressionMetadata object per sstable (CASSANDRA-3427)
 * cleanup usage of StorageService.setMode() (CASANDRA-3388)
 * Avoid large array allocation for compressed chunk offsets (CASSANDRA-3432)
 * fix DecimalType bytebuffer marshalling (CASSANDRA-3421)
 * fix bug that caused first column in per row indexes to be ignored 
   (CASSANDRA-3441)
 * add JMX call to clean (failed) repair sessions (CASSANDRA-3316)
 * fix sstableloader reference acquisition bug (CASSANDRA-3438)
 * fix estimated row size regression (CASSANDRA-3451)
 * make sure we don't return more columns than asked (CASSANDRA-3303, 3395)
Merged from 0.8:
 * acquire compactionlock during truncate (CASSANDRA-3399)
 * fix displaying cfdef entries for super columnfamilies (CASSANDRA-3415)


1.0.1
 * acquire references during index build to prevent delete problems
   on Windows (CASSANDRA-3314)
 * describe_ring should include datacenter/topology information (CASSANDRA-2882)
 * Thrift sockets are not properly buffered (CASSANDRA-3261)
 * performance improvement for bytebufferutil compare function (CASSANDRA-3286)
 * add system.versions ColumnFamily (CASSANDRA-3140)
 * reduce network copies (CASSANDRA-3333, 3373)
 * limit nodetool to 32MB of heap (CASSANDRA-3124)
 * (CQL) update parser to accept "timestamp" instead of "date" (CASSANDRA-3149)
 * Fix CLI `show schema` to include "compression_options" (CASSANDRA-3368)
 * Snapshot to include manifest under LeveledCompactionStrategy (CASSANDRA-3359)
 * (CQL) SELECT query should allow CF name to be qualified by keyspace (CASSANDRA-3130)
 * (CQL) Fix internal application error specifying 'using consistency ...'
   in lower case (CASSANDRA-3366)
 * fix Deflate compression when compression actually makes the data bigger
   (CASSANDRA-3370)
 * optimize UUIDGen to avoid lock contention on InetAddress.getLocalHost 
   (CASSANDRA-3387)
 * tolerate index being dropped mid-mutation (CASSANDRA-3334, 3313)
 * CompactionManager is now responsible for checking for new candidates
   post-task execution, enabling more consistent leveled compaction 
   (CASSANDRA-3391)
 * Cache HSHA threads (CASSANDRA-3372)
 * use CF/KS names as snapshot prefix for drop + truncate operations
   (CASSANDRA-2997)
 * Break bloom filters up to avoid heap fragmentation (CASSANDRA-2466)
 * fix cassandra hanging on jsvc stop (CASSANDRA-3302)
 * Avoid leveled compaction getting blocked on errors (CASSANDRA-3408)
 * Make reloading the compaction strategy safe (CASSANDRA-3409)
 * ignore 0.8 hints even if compaction begins before we try to purge
   them (CASSANDRA-3385)
 * remove procrun (bin\daemon) from Cassandra source tree and 
   artifacts (CASSANDRA-3331)
 * make cassandra compile under JDK7 (CASSANDRA-3275)
 * remove dependency of clientutil.jar to FBUtilities (CASSANDRA-3299)
 * avoid truncation errors by using long math on long values (CASSANDRA-3364)
 * avoid clock drift on some Windows machine (CASSANDRA-3375)
 * display cache provider in cli 'describe keyspace' command (CASSANDRA-3384)
 * fix incomplete topology information in describe_ring (CASSANDRA-3403)
 * expire dead gossip states based on time (CASSANDRA-2961)
 * improve CompactionTask extensibility (CASSANDRA-3330)
 * Allow one leveled compaction task to kick off another (CASSANDRA-3363)
 * allow encryption only between datacenters (CASSANDRA-2802)
Merged from 0.8:
 * fix truncate allowing data to be replayed post-restart (CASSANDRA-3297)
 * make iwriter final in IndexWriter to avoid NPE (CASSANDRA-2863)
 * (CQL) update grammar to require key clause in DELETE statement
   (CASSANDRA-3349)
 * (CQL) allow numeric keyspace names in USE statement (CASSANDRA-3350)
 * (Hadoop) skip empty rows when slicing the entire row (CASSANDRA-2855)
 * Fix handling of tombstone by SSTableExport/Import (CASSANDRA-3357)
 * fix ColumnIndexer to use long offsets (CASSANDRA-3358)
 * Improved CLI exceptions (CASSANDRA-3312)
 * Fix handling of tombstone by SSTableExport/Import (CASSANDRA-3357)
 * Only count compaction as active (for throttling) when they have
   successfully acquired the compaction lock (CASSANDRA-3344)
 * Display CLI version string on startup (CASSANDRA-3196)
 * (Hadoop) make CFIF try rpc_address or fallback to listen_address
   (CASSANDRA-3214)
 * (Hadoop) accept comma delimited lists of initial thrift connections
   (CASSANDRA-3185)
 * ColumnFamily min_compaction_threshold should be >= 2 (CASSANDRA-3342)
 * (Pig) add 0.8+ types and key validation type in schema (CASSANDRA-3280)
 * Fix completely removing column metadata using CLI (CASSANDRA-3126)
 * CLI `describe cluster;` output should be on separate lines for separate versions
   (CASSANDRA-3170)
 * fix changing durable_writes keyspace option during CF creation
   (CASSANDRA-3292)
 * avoid locking on update when no indexes are involved (CASSANDRA-3386)
 * fix assertionError during repair with ordered partitioners (CASSANDRA-3369)
 * correctly serialize key_validation_class for avro (CASSANDRA-3391)
 * don't expire counter tombstone after streaming (CASSANDRA-3394)
 * prevent nodes that failed to join from hanging around forever 
   (CASSANDRA-3351)
 * remove incorrect optimization from slice read path (CASSANDRA-3390)
 * Fix race in AntiEntropyService (CASSANDRA-3400)


1.0.0-final
 * close scrubbed sstable fd before deleting it (CASSANDRA-3318)
 * fix bug preventing obsolete commitlog segments from being removed
   (CASSANDRA-3269)
 * tolerate whitespace in seed CDL (CASSANDRA-3263)
 * Change default heap thresholds to max(min(1/2 ram, 1G), min(1/4 ram, 8GB))
   (CASSANDRA-3295)
 * Fix broken CompressedRandomAccessReaderTest (CASSANDRA-3298)
 * (CQL) fix type information returned for wildcard queries (CASSANDRA-3311)
 * add estimated tasks to LeveledCompactionStrategy (CASSANDRA-3322)
 * avoid including compaction cache-warming in keycache stats (CASSANDRA-3325)
 * run compaction and hinted handoff threads at MIN_PRIORITY (CASSANDRA-3308)
 * default hsha thrift server to cpu core count in rpc pool (CASSANDRA-3329)
 * add bin\daemon to binary tarball for Windows service (CASSANDRA-3331)
 * Fix places where uncompressed size of sstables was use in place of the
   compressed one (CASSANDRA-3338)
 * Fix hsha thrift server (CASSANDRA-3346)
 * Make sure repair only stream needed sstables (CASSANDRA-3345)


1.0.0-rc2
 * Log a meaningful warning when a node receives a message for a repair session
   that doesn't exist anymore (CASSANDRA-3256)
 * test for NUMA policy support as well as numactl presence (CASSANDRA-3245)
 * Fix FD leak when internode encryption is enabled (CASSANDRA-3257)
 * Remove incorrect assertion in mergeIterator (CASSANDRA-3260)
 * FBUtilities.hexToBytes(String) to throw NumberFormatException when string
   contains non-hex characters (CASSANDRA-3231)
 * Keep SimpleSnitch proximity ordering unchanged from what the Strategy
   generates, as intended (CASSANDRA-3262)
 * remove Scrub from compactionstats when finished (CASSANDRA-3255)
 * fix counter entry in jdbc TypesMap (CASSANDRA-3268)
 * fix full queue scenario for ParallelCompactionIterator (CASSANDRA-3270)
 * fix bootstrap process (CASSANDRA-3285)
 * don't try delivering hints if when there isn't any (CASSANDRA-3176)
 * CLI documentation change for ColumnFamily `compression_options` (CASSANDRA-3282)
 * ignore any CF ids sent by client for adding CF/KS (CASSANDRA-3288)
 * remove obsolete hints on first startup (CASSANDRA-3291)
 * use correct ISortedColumns for time-optimized reads (CASSANDRA-3289)
 * Evict gossip state immediately when a token is taken over by a new IP 
   (CASSANDRA-3259)


1.0.0-rc1
 * Update CQL to generate microsecond timestamps by default (CASSANDRA-3227)
 * Fix counting CFMetadata towards Memtable liveRatio (CASSANDRA-3023)
 * Kill server on wrapped OOME such as from FileChannel.map (CASSANDRA-3201)
 * remove unnecessary copy when adding to row cache (CASSANDRA-3223)
 * Log message when a full repair operation completes (CASSANDRA-3207)
 * Fix streamOutSession keeping sstables references forever if the remote end
   dies (CASSANDRA-3216)
 * Remove dynamic_snitch boolean from example configuration (defaulting to 
   true) and set default badness threshold to 0.1 (CASSANDRA-3229)
 * Base choice of random or "balanced" token on bootstrap on whether
   schema definitions were found (CASSANDRA-3219)
 * Fixes for LeveledCompactionStrategy score computation, prioritization,
   scheduling, and performance (CASSANDRA-3224, 3234)
 * parallelize sstable open at server startup (CASSANDRA-2988)
 * fix handling of exceptions writing to OutboundTcpConnection (CASSANDRA-3235)
 * Allow using quotes in "USE <keyspace>;" CLI command (CASSANDRA-3208)
 * Don't allow any cache loading exceptions to halt startup (CASSANDRA-3218)
 * Fix sstableloader --ignores option (CASSANDRA-3247)
 * File descriptor limit increased in packaging (CASSANDRA-3206)
 * Fix deadlock in commit log during flush (CASSANDRA-3253) 


1.0.0-beta1
 * removed binarymemtable (CASSANDRA-2692)
 * add commitlog_total_space_in_mb to prevent fragmented logs (CASSANDRA-2427)
 * removed commitlog_rotation_threshold_in_mb configuration (CASSANDRA-2771)
 * make AbstractBounds.normalize de-overlapp overlapping ranges (CASSANDRA-2641)
 * replace CollatingIterator, ReducingIterator with MergeIterator 
   (CASSANDRA-2062)
 * Fixed the ability to set compaction strategy in cli using create column 
   family command (CASSANDRA-2778)
 * clean up tmp files after failed compaction (CASSANDRA-2468)
 * restrict repair streaming to specific columnfamilies (CASSANDRA-2280)
 * don't bother persisting columns shadowed by a row tombstone (CASSANDRA-2589)
 * reset CF and SC deletion times after gc_grace (CASSANDRA-2317)
 * optimize away seek when compacting wide rows (CASSANDRA-2879)
 * single-pass streaming (CASSANDRA-2677, 2906, 2916, 3003)
 * use reference counting for deleting sstables instead of relying on GC
   (CASSANDRA-2521, 3179)
 * store hints as serialized mutations instead of pointers to data row
   (CASSANDRA-2045)
 * store hints in the coordinator node instead of in the closest replica 
   (CASSANDRA-2914)
 * add row_cache_keys_to_save CF option (CASSANDRA-1966)
 * check column family validity in nodetool repair (CASSANDRA-2933)
 * use lazy initialization instead of class initialization in NodeId
   (CASSANDRA-2953)
 * add paging to get_count (CASSANDRA-2894)
 * fix "short reads" in [multi]get (CASSANDRA-2643, 3157, 3192)
 * add optional compression for sstables (CASSANDRA-47, 2994, 3001, 3128)
 * add scheduler JMX metrics (CASSANDRA-2962)
 * add block level checksum for compressed data (CASSANDRA-1717)
 * make column family backed column map pluggable and introduce unsynchronized
   ArrayList backed one to speedup reads (CASSANDRA-2843, 3165, 3205)
 * refactoring of the secondary index api (CASSANDRA-2982)
 * make CL > ONE reads wait for digest reconciliation before returning
   (CASSANDRA-2494)
 * fix missing logging for some exceptions (CASSANDRA-2061)
 * refactor and optimize ColumnFamilyStore.files(...) and Descriptor.fromFilename(String)
   and few other places responsible for work with SSTable files (CASSANDRA-3040)
 * Stop reading from sstables once we know we have the most recent columns,
   for query-by-name requests (CASSANDRA-2498)
 * Add query-by-column mode to stress.java (CASSANDRA-3064)
 * Add "install" command to cassandra.bat (CASSANDRA-292)
 * clean up KSMetadata, CFMetadata from unnecessary
   Thrift<->Avro conversion methods (CASSANDRA-3032)
 * Add timeouts to client request schedulers (CASSANDRA-3079, 3096)
 * Cli to use hashes rather than array of hashes for strategy options (CASSANDRA-3081)
 * LeveledCompactionStrategy (CASSANDRA-1608, 3085, 3110, 3087, 3145, 3154, 3182)
 * Improvements of the CLI `describe` command (CASSANDRA-2630)
 * reduce window where dropped CF sstables may not be deleted (CASSANDRA-2942)
 * Expose gossip/FD info to JMX (CASSANDRA-2806)
 * Fix streaming over SSL when compressed SSTable involved (CASSANDRA-3051)
 * Add support for pluggable secondary index implementations (CASSANDRA-3078)
 * remove compaction_thread_priority setting (CASSANDRA-3104)
 * generate hints for replicas that timeout, not just replicas that are known
   to be down before starting (CASSANDRA-2034)
 * Add throttling for internode streaming (CASSANDRA-3080)
 * make the repair of a range repair all replica (CASSANDRA-2610, 3194)
 * expose the ability to repair the first range (as returned by the
   partitioner) of a node (CASSANDRA-2606)
 * Streams Compression (CASSANDRA-3015)
 * add ability to use multiple threads during a single compaction
   (CASSANDRA-2901)
 * make AbstractBounds.normalize support overlapping ranges (CASSANDRA-2641)
 * fix of the CQL count() behavior (CASSANDRA-3068)
 * use TreeMap backed column families for the SSTable simple writers
   (CASSANDRA-3148)
 * fix inconsistency of the CLI syntax when {} should be used instead of [{}]
   (CASSANDRA-3119)
 * rename CQL type names to match expected SQL behavior (CASSANDRA-3149, 3031)
 * Arena-based allocation for memtables (CASSANDRA-2252, 3162, 3163, 3168)
 * Default RR chance to 0.1 (CASSANDRA-3169)
 * Add RowLevel support to secondary index API (CASSANDRA-3147)
 * Make SerializingCacheProvider the default if JNA is available (CASSANDRA-3183)
 * Fix backwards compatibilty for CQL memtable properties (CASSANDRA-3190)
 * Add five-minute delay before starting compactions on a restarted server
   (CASSANDRA-3181)
 * Reduce copies done for intra-host messages (CASSANDRA-1788, 3144)
 * support of compaction strategy option for stress.java (CASSANDRA-3204)
 * make memtable throughput and column count thresholds no-ops (CASSANDRA-2449)
 * Return schema information along with the resultSet in CQL (CASSANDRA-2734)
 * Add new DecimalType (CASSANDRA-2883)
 * Fix assertion error in RowRepairResolver (CASSANDRA-3156)
 * Reduce unnecessary high buffer sizes (CASSANDRA-3171)
 * Pluggable compaction strategy (CASSANDRA-1610)
 * Add new broadcast_address config option (CASSANDRA-2491)


0.8.7
 * Kill server on wrapped OOME such as from FileChannel.map (CASSANDRA-3201)
 * Allow using quotes in "USE <keyspace>;" CLI command (CASSANDRA-3208)
 * Log message when a full repair operation completes (CASSANDRA-3207)
 * Don't allow any cache loading exceptions to halt startup (CASSANDRA-3218)
 * Fix sstableloader --ignores option (CASSANDRA-3247)
 * File descriptor limit increased in packaging (CASSANDRA-3206)
 * Log a meaningfull warning when a node receive a message for a repair session
   that doesn't exist anymore (CASSANDRA-3256)
 * Fix FD leak when internode encryption is enabled (CASSANDRA-3257)
 * FBUtilities.hexToBytes(String) to throw NumberFormatException when string
   contains non-hex characters (CASSANDRA-3231)
 * Keep SimpleSnitch proximity ordering unchanged from what the Strategy
   generates, as intended (CASSANDRA-3262)
 * remove Scrub from compactionstats when finished (CASSANDRA-3255)
 * Fix tool .bat files when CASSANDRA_HOME contains spaces (CASSANDRA-3258)
 * Force flush of status table when removing/updating token (CASSANDRA-3243)
 * Evict gossip state immediately when a token is taken over by a new IP (CASSANDRA-3259)
 * Fix bug where the failure detector can take too long to mark a host
   down (CASSANDRA-3273)
 * (Hadoop) allow wrapping ranges in queries (CASSANDRA-3137)
 * (Hadoop) check all interfaces for a match with split location
   before falling back to random replica (CASSANDRA-3211)
 * (Hadoop) Make Pig storage handle implements LoadMetadata (CASSANDRA-2777)
 * (Hadoop) Fix exception during PIG 'dump' (CASSANDRA-2810)
 * Fix stress COUNTER_GET option (CASSANDRA-3301)
 * Fix missing fields in CLI `show schema` output (CASSANDRA-3304)
 * Nodetool no longer leaks threads and closes JMX connections (CASSANDRA-3309)
 * fix truncate allowing data to be replayed post-restart (CASSANDRA-3297)
 * Move SimpleAuthority and SimpleAuthenticator to examples (CASSANDRA-2922)
 * Fix handling of tombstone by SSTableExport/Import (CASSANDRA-3357)
 * Fix transposition in cfHistograms (CASSANDRA-3222)
 * Allow using number as DC name when creating keyspace in CQL (CASSANDRA-3239)
 * Force flush of system table after updating/removing a token (CASSANDRA-3243)


0.8.6
 * revert CASSANDRA-2388
 * change TokenRange.endpoints back to listen/broadcast address to match
   pre-1777 behavior, and add TokenRange.rpc_endpoints instead (CASSANDRA-3187)
 * avoid trying to watch cassandra-topology.properties when loaded from jar
   (CASSANDRA-3138)
 * prevent users from creating keyspaces with LocalStrategy replication
   (CASSANDRA-3139)
 * fix CLI `show schema;` to output correct keyspace definition statement
   (CASSANDRA-3129)
 * CustomTThreadPoolServer to log TTransportException at DEBUG level
   (CASSANDRA-3142)
 * allow topology sort to work with non-unique rack names between 
   datacenters (CASSANDRA-3152)
 * Improve caching of same-version Messages on digest and repair paths
   (CASSANDRA-3158)
 * Randomize choice of first replica for counter increment (CASSANDRA-2890)
 * Fix using read_repair_chance instead of merge_shard_change (CASSANDRA-3202)
 * Avoid streaming data to nodes that already have it, on move as well as
   decommission (CASSANDRA-3041)
 * Fix divide by zero error in GCInspector (CASSANDRA-3164)
 * allow quoting of the ColumnFamily name in CLI `create column family`
   statement (CASSANDRA-3195)
 * Fix rolling upgrade from 0.7 to 0.8 problem (CASANDRA-3166)
 * Accomodate missing encryption_options in IncomingTcpConnection.stream
   (CASSANDRA-3212)


0.8.5
 * fix NPE when encryption_options is unspecified (CASSANDRA-3007)
 * include column name in validation failure exceptions (CASSANDRA-2849)
 * make sure truncate clears out the commitlog so replay won't re-
   populate with truncated data (CASSANDRA-2950)
 * fix NPE when debug logging is enabled and dropped CF is present
   in a commitlog segment (CASSANDRA-3021)
 * fix cassandra.bat when CASSANDRA_HOME contains spaces (CASSANDRA-2952)
 * fix to SSTableSimpleUnsortedWriter bufferSize calculation (CASSANDRA-3027)
 * make cleanup and normal compaction able to skip empty rows
   (rows containing nothing but expired tombstones) (CASSANDRA-3039)
 * work around native memory leak in com.sun.management.GarbageCollectorMXBean
   (CASSANDRA-2868)
 * validate that column names in column_metadata are not equal to key_alias
   on create/update of the ColumnFamily and CQL 'ALTER' statement (CASSANDRA-3036)
 * return an InvalidRequestException if an indexed column is assigned
   a value larger than 64KB (CASSANDRA-3057)
 * fix of numeric-only and string column names handling in CLI "drop index" 
   (CASSANDRA-3054)
 * prune index scan resultset back to original request for lazy
   resultset expansion case (CASSANDRA-2964)
 * (Hadoop) fail jobs when Cassandra node has failed but TaskTracker
   has not (CASSANDRA-2388)
 * fix dynamic snitch ignoring nodes when read_repair_chance is zero
   (CASSANDRA-2662)
 * avoid retaining references to dropped CFS objects in 
   CompactionManager.estimatedCompactions (CASSANDRA-2708)
 * expose rpc timeouts per host in MessagingServiceMBean (CASSANDRA-2941)
 * avoid including cwd in classpath for deb and rpm packages (CASSANDRA-2881)
 * remove gossip state when a new IP takes over a token (CASSANDRA-3071)
 * allow sstable2json to work on index sstable files (CASSANDRA-3059)
 * always hint counters (CASSANDRA-3099)
 * fix log4j initialization in EmbeddedCassandraService (CASSANDRA-2857)
 * remove gossip state when a new IP takes over a token (CASSANDRA-3071)
 * work around native memory leak in com.sun.management.GarbageCollectorMXBean
    (CASSANDRA-2868)
 * fix UnavailableException with writes at CL.EACH_QUORM (CASSANDRA-3084)
 * fix parsing of the Keyspace and ColumnFamily names in numeric
   and string representations in CLI (CASSANDRA-3075)
 * fix corner cases in Range.differenceToFetch (CASSANDRA-3084)
 * fix ip address String representation in the ring cache (CASSANDRA-3044)
 * fix ring cache compatibility when mixing pre-0.8.4 nodes with post-
   in the same cluster (CASSANDRA-3023)
 * make repair report failure when a node participating dies (instead of
   hanging forever) (CASSANDRA-2433)
 * fix handling of the empty byte buffer by ReversedType (CASSANDRA-3111)
 * Add validation that Keyspace names are case-insensitively unique (CASSANDRA-3066)
 * catch invalid key_validation_class before instantiating UpdateColumnFamily (CASSANDRA-3102)
 * make Range and Bounds objects client-safe (CASSANDRA-3108)
 * optionally skip log4j configuration (CASSANDRA-3061)
 * bundle sstableloader with the debian package (CASSANDRA-3113)
 * don't try to build secondary indexes when there is none (CASSANDRA-3123)
 * improve SSTableSimpleUnsortedWriter speed for large rows (CASSANDRA-3122)
 * handle keyspace arguments correctly in nodetool snapshot (CASSANDRA-3038)
 * Fix SSTableImportTest on windows (CASSANDRA-3043)
 * expose compactionThroughputMbPerSec through JMX (CASSANDRA-3117)
 * log keyspace and CF of large rows being compacted


0.8.4
 * change TokenRing.endpoints to be a list of rpc addresses instead of 
   listen/broadcast addresses (CASSANDRA-1777)
 * include files-to-be-streamed in StreamInSession.getSources (CASSANDRA-2972)
 * use JAVA env var in cassandra-env.sh (CASSANDRA-2785, 2992)
 * avoid doing read for no-op replicate-on-write at CL=1 (CASSANDRA-2892)
 * refuse counter write for CL.ANY (CASSANDRA-2990)
 * switch back to only logging recent dropped messages (CASSANDRA-3004)
 * always deserialize RowMutation for counters (CASSANDRA-3006)
 * ignore saved replication_factor strategy_option for NTS (CASSANDRA-3011)
 * make sure pre-truncate CL segments are discarded (CASSANDRA-2950)


0.8.3
 * add ability to drop local reads/writes that are going to timeout
   (CASSANDRA-2943)
 * revamp token removal process, keep gossip states for 3 days (CASSANDRA-2496)
 * don't accept extra args for 0-arg nodetool commands (CASSANDRA-2740)
 * log unavailableexception details at debug level (CASSANDRA-2856)
 * expose data_dir though jmx (CASSANDRA-2770)
 * don't include tmp files as sstable when create cfs (CASSANDRA-2929)
 * log Java classpath on startup (CASSANDRA-2895)
 * keep gossipped version in sync with actual on migration coordinator 
   (CASSANDRA-2946)
 * use lazy initialization instead of class initialization in NodeId
   (CASSANDRA-2953)
 * check column family validity in nodetool repair (CASSANDRA-2933)
 * speedup bytes to hex conversions dramatically (CASSANDRA-2850)
 * Flush memtables on shutdown when durable writes are disabled 
   (CASSANDRA-2958)
 * improved POSIX compatibility of start scripts (CASsANDRA-2965)
 * add counter support to Hadoop InputFormat (CASSANDRA-2981)
 * fix bug where dirty commitlog segments were removed (and avoid keeping 
   segments with no post-flush activity permanently dirty) (CASSANDRA-2829)
 * fix throwing exception with batch mutation of counter super columns
   (CASSANDRA-2949)
 * ignore system tables during repair (CASSANDRA-2979)
 * throw exception when NTS is given replication_factor as an option
   (CASSANDRA-2960)
 * fix assertion error during compaction of counter CFs (CASSANDRA-2968)
 * avoid trying to create index names, when no index exists (CASSANDRA-2867)
 * don't sample the system table when choosing a bootstrap token
   (CASSANDRA-2825)
 * gossiper notifies of local state changes (CASSANDRA-2948)
 * add asynchronous and half-sync/half-async thrift servers (CASSANDRA-1405)
 * fix potential use of free'd native memory in SerializingCache 
   (CASSANDRA-2951)
 * prune index scan resultset back to original request for lazy
   resultset expansion case (CASSANDRA-2964)
 * (Hadoop) fail jobs when Cassandra node has failed but TaskTracker
    has not (CASSANDRA-2388)


0.8.2
 * CQL: 
   - include only one row per unique key for IN queries (CASSANDRA-2717)
   - respect client timestamp on full row deletions (CASSANDRA-2912)
 * improve thread-safety in StreamOutSession (CASSANDRA-2792)
 * allow deleting a row and updating indexed columns in it in the
   same mutation (CASSANDRA-2773)
 * Expose number of threads blocked on submitting memtable to flush
   in JMX (CASSANDRA-2817)
 * add ability to return "endpoints" to nodetool (CASSANDRA-2776)
 * Add support for multiple (comma-delimited) coordinator addresses
   to ColumnFamilyInputFormat (CASSANDRA-2807)
 * fix potential NPE while scheduling read repair for range slice
   (CASSANDRA-2823)
 * Fix race in SystemTable.getCurrentLocalNodeId (CASSANDRA-2824)
 * Correctly set default for replicate_on_write (CASSANDRA-2835)
 * improve nodetool compactionstats formatting (CASSANDRA-2844)
 * fix index-building status display (CASSANDRA-2853)
 * fix CLI perpetuating obsolete KsDef.replication_factor (CASSANDRA-2846)
 * improve cli treatment of multiline comments (CASSANDRA-2852)
 * handle row tombstones correctly in EchoedRow (CASSANDRA-2786)
 * add MessagingService.get[Recently]DroppedMessages and
   StorageService.getExceptionCount (CASSANDRA-2804)
 * fix possibility of spurious UnavailableException for LOCAL_QUORUM
   reads with dynamic snitch + read repair disabled (CASSANDRA-2870)
 * add ant-optional as dependence for the debian package (CASSANDRA-2164)
 * add option to specify limit for get_slice in the CLI (CASSANDRA-2646)
 * decrease HH page size (CASSANDRA-2832)
 * reset cli keyspace after dropping the current one (CASSANDRA-2763)
 * add KeyRange option to Hadoop inputformat (CASSANDRA-1125)
 * fix protocol versioning (CASSANDRA-2818, 2860)
 * support spaces in path to log4j configuration (CASSANDRA-2383)
 * avoid including inferred types in CF update (CASSANDRA-2809)
 * fix JMX bulkload call (CASSANDRA-2908)
 * fix updating KS with durable_writes=false (CASSANDRA-2907)
 * add simplified facade to SSTableWriter for bulk loading use
   (CASSANDRA-2911)
 * fix re-using index CF sstable names after drop/recreate (CASSANDRA-2872)
 * prepend CF to default index names (CASSANDRA-2903)
 * fix hint replay (CASSANDRA-2928)
 * Properly synchronize repair's merkle tree computation (CASSANDRA-2816)


0.8.1
 * CQL:
   - support for insert, delete in BATCH (CASSANDRA-2537)
   - support for IN to SELECT, UPDATE (CASSANDRA-2553)
   - timestamp support for INSERT, UPDATE, and BATCH (CASSANDRA-2555)
   - TTL support (CASSANDRA-2476)
   - counter support (CASSANDRA-2473)
   - ALTER COLUMNFAMILY (CASSANDRA-1709)
   - DROP INDEX (CASSANDRA-2617)
   - add SCHEMA/TABLE as aliases for KS/CF (CASSANDRA-2743)
   - server handles wait-for-schema-agreement (CASSANDRA-2756)
   - key alias support (CASSANDRA-2480)
 * add support for comparator parameters and a generic ReverseType
   (CASSANDRA-2355)
 * add CompositeType and DynamicCompositeType (CASSANDRA-2231)
 * optimize batches containing multiple updates to the same row
   (CASSANDRA-2583)
 * adjust hinted handoff page size to avoid OOM with large columns 
   (CASSANDRA-2652)
 * mark BRAF buffer invalid post-flush so we don't re-flush partial
   buffers again, especially on CL writes (CASSANDRA-2660)
 * add DROP INDEX support to CLI (CASSANDRA-2616)
 * don't perform HH to client-mode [storageproxy] nodes (CASSANDRA-2668)
 * Improve forceDeserialize/getCompactedRow encapsulation (CASSANDRA-2659)
 * Don't write CounterUpdateColumn to disk in tests (CASSANDRA-2650)
 * Add sstable bulk loading utility (CASSANDRA-1278)
 * avoid replaying hints to dropped columnfamilies (CASSANDRA-2685)
 * add placeholders for missing rows in range query pseudo-RR (CASSANDRA-2680)
 * remove no-op HHOM.renameHints (CASSANDRA-2693)
 * clone super columns to avoid modifying them during flush (CASSANDRA-2675)
 * allow writes to bypass the commitlog for certain keyspaces (CASSANDRA-2683)
 * avoid NPE when bypassing commitlog during memtable flush (CASSANDRA-2781)
 * Added support for making bootstrap retry if nodes flap (CASSANDRA-2644)
 * Added statusthrift to nodetool to report if thrift server is running (CASSANDRA-2722)
 * Fixed rows being cached if they do not exist (CASSANDRA-2723)
 * Support passing tableName and cfName to RowCacheProviders (CASSANDRA-2702)
 * close scrub file handles (CASSANDRA-2669)
 * throttle migration replay (CASSANDRA-2714)
 * optimize column serializer creation (CASSANDRA-2716)
 * Added support for making bootstrap retry if nodes flap (CASSANDRA-2644)
 * Added statusthrift to nodetool to report if thrift server is running
   (CASSANDRA-2722)
 * Fixed rows being cached if they do not exist (CASSANDRA-2723)
 * fix truncate/compaction race (CASSANDRA-2673)
 * workaround large resultsets causing large allocation retention
   by nio sockets (CASSANDRA-2654)
 * fix nodetool ring use with Ec2Snitch (CASSANDRA-2733)
 * fix inconsistency window during bootstrap (CASSANDRA-833)
 * fix removing columns and subcolumns that are supressed by a row or
   supercolumn tombstone during replica resolution (CASSANDRA-2590)
 * support sstable2json against snapshot sstables (CASSANDRA-2386)
 * remove active-pull schema requests (CASSANDRA-2715)
 * avoid marking entire list of sstables as actively being compacted
   in multithreaded compaction (CASSANDRA-2765)
 * seek back after deserializing a row to update cache with (CASSANDRA-2752)
 * avoid skipping rows in scrub for counter column family (CASSANDRA-2759)
 * fix ConcurrentModificationException in repair when dealing with 0.7 node
   (CASSANDRA-2767)
 * use threadsafe collections for StreamInSession (CASSANDRA-2766)
 * avoid infinite loop when creating merkle tree (CASSANDRA-2758)
 * avoids unmarking compacting sstable prematurely in cleanup (CASSANDRA-2769)
 * fix NPE when the commit log is bypassed (CASSANDRA-2718)
 * don't throw an exception in SS.isRPCServerRunning (CASSANDRA-2721)
 * make stress.jar executable (CASSANDRA-2744)
 * add daemon mode to java stress (CASSANDRA-2267)
 * expose the DC and rack of a node through JMX and nodetool ring (CASSANDRA-2531)
 * fix cache mbean getSize (CASSANDRA-2781)
 * Add Date, Float, Double, and Boolean types (CASSANDRA-2530)
 * Add startup flag to renew counter node id (CASSANDRA-2788)
 * add jamm agent to cassandra.bat (CASSANDRA-2787)
 * fix repair hanging if a neighbor has nothing to send (CASSANDRA-2797)
 * purge tombstone even if row is in only one sstable (CASSANDRA-2801)
 * Fix wrong purge of deleted cf during compaction (CASSANDRA-2786)
 * fix race that could result in Hadoop writer failing to throw an
   exception encountered after close() (CASSANDRA-2755)
 * fix scan wrongly throwing assertion error (CASSANDRA-2653)
 * Always use even distribution for merkle tree with RandomPartitionner
   (CASSANDRA-2841)
 * fix describeOwnership for OPP (CASSANDRA-2800)
 * ensure that string tokens do not contain commas (CASSANDRA-2762)


0.8.0-final
 * fix CQL grammar warning and cqlsh regression from CASSANDRA-2622
 * add ant generate-cql-html target (CASSANDRA-2526)
 * update CQL consistency levels (CASSANDRA-2566)
 * debian packaging fixes (CASSANDRA-2481, 2647)
 * fix UUIDType, IntegerType for direct buffers (CASSANDRA-2682, 2684)
 * switch to native Thrift for Hadoop map/reduce (CASSANDRA-2667)
 * fix StackOverflowError when building from eclipse (CASSANDRA-2687)
 * only provide replication_factor to strategy_options "help" for
   SimpleStrategy, OldNetworkTopologyStrategy (CASSANDRA-2678, 2713)
 * fix exception adding validators to non-string columns (CASSANDRA-2696)
 * avoid instantiating DatabaseDescriptor in JDBC (CASSANDRA-2694)
 * fix potential stack overflow during compaction (CASSANDRA-2626)
 * clone super columns to avoid modifying them during flush (CASSANDRA-2675)
 * reset underlying iterator in EchoedRow constructor (CASSANDRA-2653)


0.8.0-rc1
 * faster flushes and compaction from fixing excessively pessimistic 
   rebuffering in BRAF (CASSANDRA-2581)
 * fix returning null column values in the python cql driver (CASSANDRA-2593)
 * fix merkle tree splitting exiting early (CASSANDRA-2605)
 * snapshot_before_compaction directory name fix (CASSANDRA-2598)
 * Disable compaction throttling during bootstrap (CASSANDRA-2612) 
 * fix CQL treatment of > and < operators in range slices (CASSANDRA-2592)
 * fix potential double-application of counter updates on commitlog replay
   by moving replay position from header to sstable metadata (CASSANDRA-2419)
 * JDBC CQL driver exposes getColumn for access to timestamp
 * JDBC ResultSetMetadata properties added to AbstractType
 * r/m clustertool (CASSANDRA-2607)
 * add support for presenting row key as a column in CQL result sets 
   (CASSANDRA-2622)
 * Don't allow {LOCAL|EACH}_QUORUM unless strategy is NTS (CASSANDRA-2627)
 * validate keyspace strategy_options during CQL create (CASSANDRA-2624)
 * fix empty Result with secondary index when limit=1 (CASSANDRA-2628)
 * Fix regression where bootstrapping a node with no schema fails
   (CASSANDRA-2625)
 * Allow removing LocationInfo sstables (CASSANDRA-2632)
 * avoid attempting to replay mutations from dropped keyspaces (CASSANDRA-2631)
 * avoid using cached position of a key when GT is requested (CASSANDRA-2633)
 * fix counting bloom filter true positives (CASSANDRA-2637)
 * initialize local ep state prior to gossip startup if needed (CASSANDRA-2638)
 * fix counter increment lost after restart (CASSANDRA-2642)
 * add quote-escaping via backslash to CLI (CASSANDRA-2623)
 * fix pig example script (CASSANDRA-2487)
 * fix dynamic snitch race in adding latencies (CASSANDRA-2618)
 * Start/stop cassandra after more important services such as mdadm in
   debian packaging (CASSANDRA-2481)


0.8.0-beta2
 * fix NPE compacting index CFs (CASSANDRA-2528)
 * Remove checking all column families on startup for compaction candidates 
   (CASSANDRA-2444)
 * validate CQL create keyspace options (CASSANDRA-2525)
 * fix nodetool setcompactionthroughput (CASSANDRA-2550)
 * move	gossip heartbeat back to its own thread (CASSANDRA-2554)
 * validate cql TRUNCATE columnfamily before truncating (CASSANDRA-2570)
 * fix batch_mutate for mixed standard-counter mutations (CASSANDRA-2457)
 * disallow making schema changes to system keyspace (CASSANDRA-2563)
 * fix sending mutation messages multiple times (CASSANDRA-2557)
 * fix incorrect use of NBHM.size in ReadCallback that could cause
   reads to time out even when responses were received (CASSAMDRA-2552)
 * trigger read repair correctly for LOCAL_QUORUM reads (CASSANDRA-2556)
 * Allow configuring the number of compaction thread (CASSANDRA-2558)
 * forceUserDefinedCompaction will attempt to compact what it is given
   even if the pessimistic estimate is that there is not enough disk space;
   automatic compactions will only compact 2 or more sstables (CASSANDRA-2575)
 * refuse to apply migrations with older timestamps than the current 
   schema (CASSANDRA-2536)
 * remove unframed Thrift transport option
 * include indexes in snapshots (CASSANDRA-2596)
 * improve ignoring of obsolete mutations in index maintenance (CASSANDRA-2401)
 * recognize attempt to drop just the index while leaving the column
   definition alone (CASSANDRA-2619)
  

0.8.0-beta1
 * remove Avro RPC support (CASSANDRA-926)
 * support for columns that act as incr/decr counters 
   (CASSANDRA-1072, 1937, 1944, 1936, 2101, 2093, 2288, 2105, 2384, 2236, 2342,
   2454)
 * CQL (CASSANDRA-1703, 1704, 1705, 1706, 1707, 1708, 1710, 1711, 1940, 
   2124, 2302, 2277, 2493)
 * avoid double RowMutation serialization on write path (CASSANDRA-1800)
 * make NetworkTopologyStrategy the default (CASSANDRA-1960)
 * configurable internode encryption (CASSANDRA-1567, 2152)
 * human readable column names in sstable2json output (CASSANDRA-1933)
 * change default JMX port to 7199 (CASSANDRA-2027)
 * backwards compatible internal messaging (CASSANDRA-1015)
 * atomic switch of memtables and sstables (CASSANDRA-2284)
 * add pluggable SeedProvider (CASSANDRA-1669)
 * Fix clustertool to not throw exception when calling get_endpoints (CASSANDRA-2437)
 * upgrade to thrift 0.6 (CASSANDRA-2412) 
 * repair works on a token range instead of full ring (CASSANDRA-2324)
 * purge tombstones from row cache (CASSANDRA-2305)
 * push replication_factor into strategy_options (CASSANDRA-1263)
 * give snapshots the same name on each node (CASSANDRA-1791)
 * remove "nodetool loadbalance" (CASSANDRA-2448)
 * multithreaded compaction (CASSANDRA-2191)
 * compaction throttling (CASSANDRA-2156)
 * add key type information and alias (CASSANDRA-2311, 2396)
 * cli no longer divides read_repair_chance by 100 (CASSANDRA-2458)
 * made CompactionInfo.getTaskType return an enum (CASSANDRA-2482)
 * add a server-wide cap on measured memtable memory usage and aggressively
   flush to keep under that threshold (CASSANDRA-2006)
 * add unified UUIDType (CASSANDRA-2233)
 * add off-heap row cache support (CASSANDRA-1969)


0.7.5
 * improvements/fixes to PIG driver (CASSANDRA-1618, CASSANDRA-2387,
   CASSANDRA-2465, CASSANDRA-2484)
 * validate index names (CASSANDRA-1761)
 * reduce contention on Table.flusherLock (CASSANDRA-1954)
 * try harder to detect failures during streaming, cleaning up temporary
   files more reliably (CASSANDRA-2088)
 * shut down server for OOM on a Thrift thread (CASSANDRA-2269)
 * fix tombstone handling in repair and sstable2json (CASSANDRA-2279)
 * preserve version when streaming data from old sstables (CASSANDRA-2283)
 * don't start repair if a neighboring node is marked as dead (CASSANDRA-2290)
 * purge tombstones from row cache (CASSANDRA-2305)
 * Avoid seeking when sstable2json exports the entire file (CASSANDRA-2318)
 * clear Built flag in system table when dropping an index (CASSANDRA-2320)
 * don't allow arbitrary argument for stress.java (CASSANDRA-2323)
 * validate values for index predicates in get_indexed_slice (CASSANDRA-2328)
 * queue secondary indexes for flush before the parent (CASSANDRA-2330)
 * allow job configuration to set the CL used in Hadoop jobs (CASSANDRA-2331)
 * add memtable_flush_queue_size defaulting to 4 (CASSANDRA-2333)
 * Allow overriding of initial_token, storage_port and rpc_port from system
   properties (CASSANDRA-2343)
 * fix comparator used for non-indexed secondary expressions in index scan
   (CASSANDRA-2347)
 * ensure size calculation and write phase of large-row compaction use
   the same threshold for TTL expiration (CASSANDRA-2349)
 * fix race when iterating CFs during add/drop (CASSANDRA-2350)
 * add ConsistencyLevel command to CLI (CASSANDRA-2354)
 * allow negative numbers in the cli (CASSANDRA-2358)
 * hard code serialVersionUID for tokens class (CASSANDRA-2361)
 * fix potential infinite loop in ByteBufferUtil.inputStream (CASSANDRA-2365)
 * fix encoding bugs in HintedHandoffManager, SystemTable when default
   charset is not UTF8 (CASSANDRA-2367)
 * avoids having removed node reappearing in Gossip (CASSANDRA-2371)
 * fix incorrect truncation of long to int when reading columns via block
   index (CASSANDRA-2376)
 * fix NPE during stream session (CASSANDRA-2377)
 * fix race condition that could leave orphaned data files when dropping CF or
   KS (CASSANDRA-2381)
 * fsync statistics component on write (CASSANDRA-2382)
 * fix duplicate results from CFS.scan (CASSANDRA-2406)
 * add IntegerType to CLI help (CASSANDRA-2414)
 * avoid caching token-only decoratedkeys (CASSANDRA-2416)
 * convert mmap assertion to if/throw so scrub can catch it (CASSANDRA-2417)
 * don't overwrite gc log (CASSANDR-2418)
 * invalidate row cache for streamed row to avoid inconsitencies
   (CASSANDRA-2420)
 * avoid copies in range/index scans (CASSANDRA-2425)
 * make sure we don't wipe data during cleanup if the node has not join
   the ring (CASSANDRA-2428)
 * Try harder to close files after compaction (CASSANDRA-2431)
 * re-set bootstrapped flag after move finishes (CASSANDRA-2435)
 * display validation_class in CLI 'describe keyspace' (CASSANDRA-2442)
 * make cleanup compactions cleanup the row cache (CASSANDRA-2451)
 * add column fields validation to scrub (CASSANDRA-2460)
 * use 64KB flush buffer instead of in_memory_compaction_limit (CASSANDRA-2463)
 * fix backslash substitutions in CLI (CASSANDRA-2492)
 * disable cache saving for system CFS (CASSANDRA-2502)
 * fixes for verifying destination availability under hinted conditions
   so UE can be thrown intead of timing out (CASSANDRA-2514)
 * fix update of validation class in column metadata (CASSANDRA-2512)
 * support LOCAL_QUORUM, EACH_QUORUM CLs outside of NTS (CASSANDRA-2516)
 * preserve version when streaming data from old sstables (CASSANDRA-2283)
 * fix backslash substitutions in CLI (CASSANDRA-2492)
 * count a row deletion as one operation towards memtable threshold 
   (CASSANDRA-2519)
 * support LOCAL_QUORUM, EACH_QUORUM CLs outside of NTS (CASSANDRA-2516)


0.7.4
 * add nodetool join command (CASSANDRA-2160)
 * fix secondary indexes on pre-existing or streamed data (CASSANDRA-2244)
 * initialize endpoint in gossiper earlier (CASSANDRA-2228)
 * add ability to write to Cassandra from Pig (CASSANDRA-1828)
 * add rpc_[min|max]_threads (CASSANDRA-2176)
 * add CL.TWO, CL.THREE (CASSANDRA-2013)
 * avoid exporting an un-requested row in sstable2json, when exporting 
   a key that does not exist (CASSANDRA-2168)
 * add incremental_backups option (CASSANDRA-1872)
 * add configurable row limit to Pig loadfunc (CASSANDRA-2276)
 * validate column values in batches as well as single-Column inserts
   (CASSANDRA-2259)
 * move sample schema from cassandra.yaml to schema-sample.txt,
   a cli scripts (CASSANDRA-2007)
 * avoid writing empty rows when scrubbing tombstoned rows (CASSANDRA-2296)
 * fix assertion error in range and index scans for CL < ALL
   (CASSANDRA-2282)
 * fix commitlog replay when flush position refers to data that didn't
   get synced before server died (CASSANDRA-2285)
 * fix fd leak in sstable2json with non-mmap'd i/o (CASSANDRA-2304)
 * reduce memory use during streaming of multiple sstables (CASSANDRA-2301)
 * purge tombstoned rows from cache after GCGraceSeconds (CASSANDRA-2305)
 * allow zero replicas in a NTS datacenter (CASSANDRA-1924)
 * make range queries respect snitch for local replicas (CASSANDRA-2286)
 * fix HH delivery when column index is larger than 2GB (CASSANDRA-2297)
 * make 2ary indexes use parent CF flush thresholds during initial build
   (CASSANDRA-2294)
 * update memtable_throughput to be a long (CASSANDRA-2158)


0.7.3
 * Keep endpoint state until aVeryLongTime (CASSANDRA-2115)
 * lower-latency read repair (CASSANDRA-2069)
 * add hinted_handoff_throttle_delay_in_ms option (CASSANDRA-2161)
 * fixes for cache save/load (CASSANDRA-2172, -2174)
 * Handle whole-row deletions in CFOutputFormat (CASSANDRA-2014)
 * Make memtable_flush_writers flush in parallel (CASSANDRA-2178)
 * Add compaction_preheat_key_cache option (CASSANDRA-2175)
 * refactor stress.py to have only one copy of the format string 
   used for creating row keys (CASSANDRA-2108)
 * validate index names for \w+ (CASSANDRA-2196)
 * Fix Cassandra cli to respect timeout if schema does not settle 
   (CASSANDRA-2187)
 * fix for compaction and cleanup writing old-format data into new-version 
   sstable (CASSANDRA-2211, -2216)
 * add nodetool scrub (CASSANDRA-2217, -2240)
 * fix sstable2json large-row pagination (CASSANDRA-2188)
 * fix EOFing on requests for the last bytes in a file (CASSANDRA-2213)
 * fix BufferedRandomAccessFile bugs (CASSANDRA-2218, -2241)
 * check for memtable flush_after_mins exceeded every 10s (CASSANDRA-2183)
 * fix cache saving on Windows (CASSANDRA-2207)
 * add validateSchemaAgreement call + synchronization to schema
   modification operations (CASSANDRA-2222)
 * fix for reversed slice queries on large rows (CASSANDRA-2212)
 * fat clients were writing local data (CASSANDRA-2223)
 * set DEFAULT_MEMTABLE_LIFETIME_IN_MINS to 24h
 * improve detection and cleanup of partially-written sstables 
   (CASSANDRA-2206)
 * fix supercolumn de/serialization when subcolumn comparator is different
   from supercolumn's (CASSANDRA-2104)
 * fix starting up on Windows when CASSANDRA_HOME contains whitespace
   (CASSANDRA-2237)
 * add [get|set][row|key]cacheSavePeriod to JMX (CASSANDRA-2100)
 * fix Hadoop ColumnFamilyOutputFormat dropping of mutations
   when batch fills up (CASSANDRA-2255)
 * move file deletions off of scheduledtasks executor (CASSANDRA-2253)


0.7.2
 * copy DecoratedKey.key when inserting into caches to avoid retaining
   a reference to the underlying buffer (CASSANDRA-2102)
 * format subcolumn names with subcomparator (CASSANDRA-2136)
 * fix column bloom filter deserialization (CASSANDRA-2165)


0.7.1
 * refactor MessageDigest creation code. (CASSANDRA-2107)
 * buffer network stack to avoid inefficient small TCP messages while avoiding
   the nagle/delayed ack problem (CASSANDRA-1896)
 * check log4j configuration for changes every 10s (CASSANDRA-1525, 1907)
 * more-efficient cross-DC replication (CASSANDRA-1530, -2051, -2138)
 * avoid polluting page cache with commitlog or sstable writes
   and seq scan operations (CASSANDRA-1470)
 * add RMI authentication options to nodetool (CASSANDRA-1921)
 * make snitches configurable at runtime (CASSANDRA-1374)
 * retry hadoop split requests on connection failure (CASSANDRA-1927)
 * implement describeOwnership for BOP, COPP (CASSANDRA-1928)
 * make read repair behave as expected for ConsistencyLevel > ONE
   (CASSANDRA-982, 2038)
 * distributed test harness (CASSANDRA-1859, 1964)
 * reduce flush lock contention (CASSANDRA-1930)
 * optimize supercolumn deserialization (CASSANDRA-1891)
 * fix CFMetaData.apply to only compare objects of the same class 
   (CASSANDRA-1962)
 * allow specifying specific SSTables to compact from JMX (CASSANDRA-1963)
 * fix race condition in MessagingService.targets (CASSANDRA-1959, 2094, 2081)
 * refuse to open sstables from a future version (CASSANDRA-1935)
 * zero-copy reads (CASSANDRA-1714)
 * fix copy bounds for word Text in wordcount demo (CASSANDRA-1993)
 * fixes for contrib/javautils (CASSANDRA-1979)
 * check more frequently for memtable expiration (CASSANDRA-2000)
 * fix writing SSTable column count statistics (CASSANDRA-1976)
 * fix streaming of multiple CFs during bootstrap (CASSANDRA-1992)
 * explicitly set JVM GC new generation size with -Xmn (CASSANDRA-1968)
 * add short options for CLI flags (CASSANDRA-1565)
 * make keyspace argument to "describe keyspace" in CLI optional
   when authenticated to keyspace already (CASSANDRA-2029)
 * added option to specify -Dcassandra.join_ring=false on startup
   to allow "warm spare" nodes or performing JMX maintenance before
   joining the ring (CASSANDRA-526)
 * log migrations at INFO (CASSANDRA-2028)
 * add CLI verbose option in file mode (CASSANDRA-2030)
 * add single-line "--" comments to CLI (CASSANDRA-2032)
 * message serialization tests (CASSANDRA-1923)
 * switch from ivy to maven-ant-tasks (CASSANDRA-2017)
 * CLI attempts to block for new schema to propagate (CASSANDRA-2044)
 * fix potential overflow in nodetool cfstats (CASSANDRA-2057)
 * add JVM shutdownhook to sync commitlog (CASSANDRA-1919)
 * allow nodes to be up without being part of  normal traffic (CASSANDRA-1951)
 * fix CLI "show keyspaces" with null options on NTS (CASSANDRA-2049)
 * fix possible ByteBuffer race conditions (CASSANDRA-2066)
 * reduce garbage generated by MessagingService to prevent load spikes
   (CASSANDRA-2058)
 * fix math in RandomPartitioner.describeOwnership (CASSANDRA-2071)
 * fix deletion of sstable non-data components (CASSANDRA-2059)
 * avoid blocking gossip while deleting handoff hints (CASSANDRA-2073)
 * ignore messages from newer versions, keep track of nodes in gossip 
   regardless of version (CASSANDRA-1970)
 * cache writing moved to CompactionManager to reduce i/o contention and
   updated to use non-cache-polluting writes (CASSANDRA-2053)
 * page through large rows when exporting to JSON (CASSANDRA-2041)
 * add flush_largest_memtables_at and reduce_cache_sizes_at options
   (CASSANDRA-2142)
 * add cli 'describe cluster' command (CASSANDRA-2127)
 * add cli support for setting username/password at 'connect' command 
   (CASSANDRA-2111)
 * add -D option to Stress.java to allow reading hosts from a file 
   (CASSANDRA-2149)
 * bound hints CF throughput between 32M and 256M (CASSANDRA-2148)
 * continue starting when invalid saved cache entries are encountered
   (CASSANDRA-2076)
 * add max_hint_window_in_ms option (CASSANDRA-1459)


0.7.0-final
 * fix offsets to ByteBuffer.get (CASSANDRA-1939)


0.7.0-rc4
 * fix cli crash after backgrounding (CASSANDRA-1875)
 * count timeouts in storageproxy latencies, and include latency 
   histograms in StorageProxyMBean (CASSANDRA-1893)
 * fix CLI get recognition of supercolumns (CASSANDRA-1899)
 * enable keepalive on intra-cluster sockets (CASSANDRA-1766)
 * count timeouts towards dynamicsnitch latencies (CASSANDRA-1905)
 * Expose index-building status in JMX + cli schema description
   (CASSANDRA-1871)
 * allow [LOCAL|EACH]_QUORUM to be used with non-NetworkTopology 
   replication Strategies
 * increased amount of index locks for faster commitlog replay
 * collect secondary index tombstones immediately (CASSANDRA-1914)
 * revert commitlog changes from #1780 (CASSANDRA-1917)
 * change RandomPartitioner min token to -1 to avoid collision w/
   tokens on actual nodes (CASSANDRA-1901)
 * examine the right nibble when validating TimeUUID (CASSANDRA-1910)
 * include secondary indexes in cleanup (CASSANDRA-1916)
 * CFS.scrubDataDirectories should also cleanup invalid secondary indexes
   (CASSANDRA-1904)
 * ability to disable/enable gossip on nodes to force them down
   (CASSANDRA-1108)


0.7.0-rc3
 * expose getNaturalEndpoints in StorageServiceMBean taking byte[]
   key; RMI cannot serialize ByteBuffer (CASSANDRA-1833)
 * infer org.apache.cassandra.locator for replication strategy classes
   when not otherwise specified
 * validation that generates less garbage (CASSANDRA-1814)
 * add TTL support to CLI (CASSANDRA-1838)
 * cli defaults to bytestype for subcomparator when creating
   column families (CASSANDRA-1835)
 * unregister index MBeans when index is dropped (CASSANDRA-1843)
 * make ByteBufferUtil.clone thread-safe (CASSANDRA-1847)
 * change exception for read requests during bootstrap from 
   InvalidRequest to Unavailable (CASSANDRA-1862)
 * respect row-level tombstones post-flush in range scans
   (CASSANDRA-1837)
 * ReadResponseResolver check digests against each other (CASSANDRA-1830)
 * return InvalidRequest when remove of subcolumn without supercolumn
   is requested (CASSANDRA-1866)
 * flush before repair (CASSANDRA-1748)
 * SSTableExport validates key order (CASSANDRA-1884)
 * large row support for SSTableExport (CASSANDRA-1867)
 * Re-cache hot keys post-compaction without hitting disk (CASSANDRA-1878)
 * manage read repair in coordinator instead of data source, to
   provide latency information to dynamic snitch (CASSANDRA-1873)


0.7.0-rc2
 * fix live-column-count of slice ranges including tombstoned supercolumn 
   with live subcolumn (CASSANDRA-1591)
 * rename o.a.c.internal.AntientropyStage -> AntiEntropyStage,
   o.a.c.request.Request_responseStage -> RequestResponseStage,
   o.a.c.internal.Internal_responseStage -> InternalResponseStage
 * add AbstractType.fromString (CASSANDRA-1767)
 * require index_type to be present when specifying index_name
   on ColumnDef (CASSANDRA-1759)
 * fix add/remove index bugs in CFMetadata (CASSANDRA-1768)
 * rebuild Strategy during system_update_keyspace (CASSANDRA-1762)
 * cli updates prompt to ... in continuation lines (CASSANDRA-1770)
 * support multiple Mutations per key in hadoop ColumnFamilyOutputFormat
   (CASSANDRA-1774)
 * improvements to Debian init script (CASSANDRA-1772)
 * use local classloader to check for version.properties (CASSANDRA-1778)
 * Validate that column names in column_metadata are valid for the
   defined comparator, and decode properly in cli (CASSANDRA-1773)
 * use cross-platform newlines in cli (CASSANDRA-1786)
 * add ExpiringColumn support to sstable import/export (CASSANDRA-1754)
 * add flush for each append to periodic commitlog mode; added
   periodic_without_flush option to disable this (CASSANDRA-1780)
 * close file handle used for post-flush truncate (CASSANDRA-1790)
 * various code cleanup (CASSANDRA-1793, -1794, -1795)
 * fix range queries against wrapped range (CASSANDRA-1781)
 * fix consistencylevel calculations for NetworkTopologyStrategy
   (CASSANDRA-1804)
 * cli support index type enum names (CASSANDRA-1810)
 * improved validation of column_metadata (CASSANDRA-1813)
 * reads at ConsistencyLevel > 1 throw UnavailableException
   immediately if insufficient live nodes exist (CASSANDRA-1803)
 * copy bytebuffers for local writes to avoid retaining the entire
   Thrift frame (CASSANDRA-1801)
 * fix NPE adding index to column w/o prior metadata (CASSANDRA-1764)
 * reduce fat client timeout (CASSANDRA-1730)
 * fix botched merge of CASSANDRA-1316


0.7.0-rc1
 * fix compaction and flush races with schema updates (CASSANDRA-1715)
 * add clustertool, config-converter, sstablekeys, and schematool 
   Windows .bat files (CASSANDRA-1723)
 * reject range queries received during bootstrap (CASSANDRA-1739)
 * fix wrapping-range queries on non-minimum token (CASSANDRA-1700)
 * add nodetool cfhistogram (CASSANDRA-1698)
 * limit repaired ranges to what the nodes have in common (CASSANDRA-1674)
 * index scan treats missing columns as not matching secondary
   expressions (CASSANDRA-1745)
 * Fix misuse of DataOutputBuffer.getData in AntiEntropyService
   (CASSANDRA-1729)
 * detect and warn when obsolete version of JNA is present (CASSANDRA-1760)
 * reduce fat client timeout (CASSANDRA-1730)
 * cleanup smallest CFs first to increase free temp space for larger ones
   (CASSANDRA-1811)
 * Update windows .bat files to work outside of main Cassandra
   directory (CASSANDRA-1713)
 * fix read repair regression from 0.6.7 (CASSANDRA-1727)
 * more-efficient read repair (CASSANDRA-1719)
 * fix hinted handoff replay (CASSANDRA-1656)
 * log type of dropped messages (CASSANDRA-1677)
 * upgrade to SLF4J 1.6.1
 * fix ByteBuffer bug in ExpiringColumn.updateDigest (CASSANDRA-1679)
 * fix IntegerType.getString (CASSANDRA-1681)
 * make -Djava.net.preferIPv4Stack=true the default (CASSANDRA-628)
 * add INTERNAL_RESPONSE verb to differentiate from responses related
   to client requests (CASSANDRA-1685)
 * log tpstats when dropping messages (CASSANDRA-1660)
 * include unreachable nodes in describeSchemaVersions (CASSANDRA-1678)
 * Avoid dropping messages off the client request path (CASSANDRA-1676)
 * fix jna errno reporting (CASSANDRA-1694)
 * add friendlier error for UnknownHostException on startup (CASSANDRA-1697)
 * include jna dependency in RPM package (CASSANDRA-1690)
 * add --skip-keys option to stress.py (CASSANDRA-1696)
 * improve cli handling of non-string keys and column names 
   (CASSANDRA-1701, -1693)
 * r/m extra subcomparator line in cli keyspaces output (CASSANDRA-1712)
 * add read repair chance to cli "show keyspaces"
 * upgrade to ConcurrentLinkedHashMap 1.1 (CASSANDRA-975)
 * fix index scan routing (CASSANDRA-1722)
 * fix tombstoning of supercolumns in range queries (CASSANDRA-1734)
 * clear endpoint cache after updating keyspace metadata (CASSANDRA-1741)
 * fix wrapping-range queries on non-minimum token (CASSANDRA-1700)
 * truncate includes secondary indexes (CASSANDRA-1747)
 * retain reference to PendingFile sstables (CASSANDRA-1749)
 * fix sstableimport regression (CASSANDRA-1753)
 * fix for bootstrap when no non-system tables are defined (CASSANDRA-1732)
 * handle replica unavailability in index scan (CASSANDRA-1755)
 * fix service initialization order deadlock (CASSANDRA-1756)
 * multi-line cli commands (CASSANDRA-1742)
 * fix race between snapshot and compaction (CASSANDRA-1736)
 * add listEndpointsPendingHints, deleteHintsForEndpoint JMX methods 
   (CASSANDRA-1551)


0.7.0-beta3
 * add strategy options to describe_keyspace output (CASSANDRA-1560)
 * log warning when using randomly generated token (CASSANDRA-1552)
 * re-organize JMX into .db, .net, .internal, .request (CASSANDRA-1217)
 * allow nodes to change IPs between restarts (CASSANDRA-1518)
 * remember ring state between restarts by default (CASSANDRA-1518)
 * flush index built flag so we can read it before log replay (CASSANDRA-1541)
 * lock row cache updates to prevent race condition (CASSANDRA-1293)
 * remove assertion causing rare (and harmless) error messages in
   commitlog (CASSANDRA-1330)
 * fix moving nodes with no keyspaces defined (CASSANDRA-1574)
 * fix unbootstrap when no data is present in a transfer range (CASSANDRA-1573)
 * take advantage of AVRO-495 to simplify our avro IDL (CASSANDRA-1436)
 * extend authorization hierarchy to column family (CASSANDRA-1554)
 * deletion support in secondary indexes (CASSANDRA-1571)
 * meaningful error message for invalid replication strategy class 
   (CASSANDRA-1566)
 * allow keyspace creation with RF > N (CASSANDRA-1428)
 * improve cli error handling (CASSANDRA-1580)
 * add cache save/load ability (CASSANDRA-1417, 1606, 1647)
 * add StorageService.getDrainProgress (CASSANDRA-1588)
 * Disallow bootstrap to an in-use token (CASSANDRA-1561)
 * Allow dynamic secondary index creation and destruction (CASSANDRA-1532)
 * log auto-guessed memtable thresholds (CASSANDRA-1595)
 * add ColumnDef support to cli (CASSANDRA-1583)
 * reduce index sample time by 75% (CASSANDRA-1572)
 * add cli support for column, strategy metadata (CASSANDRA-1578, 1612)
 * add cli support for schema modification (CASSANDRA-1584)
 * delete temp files on failed compactions (CASSANDRA-1596)
 * avoid blocking for dead nodes during removetoken (CASSANDRA-1605)
 * remove ConsistencyLevel.ZERO (CASSANDRA-1607)
 * expose in-progress compaction type in jmx (CASSANDRA-1586)
 * removed IClock & related classes from internals (CASSANDRA-1502)
 * fix removing tokens from SystemTable on decommission and removetoken
   (CASSANDRA-1609)
 * include CF metadata in cli 'show keyspaces' (CASSANDRA-1613)
 * switch from Properties to HashMap in PropertyFileSnitch to
   avoid synchronization bottleneck (CASSANDRA-1481)
 * PropertyFileSnitch configuration file renamed to 
   cassandra-topology.properties
 * add cli support for get_range_slices (CASSANDRA-1088, CASSANDRA-1619)
 * Make memtable flush thresholds per-CF instead of global 
   (CASSANDRA-1007, 1637)
 * add cli support for binary data without CfDef hints (CASSANDRA-1603)
 * fix building SSTable statistics post-stream (CASSANDRA-1620)
 * fix potential infinite loop in 2ary index queries (CASSANDRA-1623)
 * allow creating NTS keyspaces with no replicas configured (CASSANDRA-1626)
 * add jmx histogram of sstables accessed per read (CASSANDRA-1624)
 * remove system_rename_column_family and system_rename_keyspace from the
   client API until races can be fixed (CASSANDRA-1630, CASSANDRA-1585)
 * add cli sanity tests (CASSANDRA-1582)
 * update GC settings in cassandra.bat (CASSANDRA-1636)
 * cli support for index queries (CASSANDRA-1635)
 * cli support for updating schema memtable settings (CASSANDRA-1634)
 * cli --file option (CASSANDRA-1616)
 * reduce automatically chosen memtable sizes by 50% (CASSANDRA-1641)
 * move endpoint cache from snitch to strategy (CASSANDRA-1643)
 * fix commitlog recovery deleting the newly-created segment as well as
   the old ones (CASSANDRA-1644)
 * upgrade to Thrift 0.5 (CASSANDRA-1367)
 * renamed CL.DCQUORUM to LOCAL_QUORUM and DCQUORUMSYNC to EACH_QUORUM
 * cli truncate support (CASSANDRA-1653)
 * update GC settings in cassandra.bat (CASSANDRA-1636)
 * avoid logging when a node's ip/token is gossipped back to it (CASSANDRA-1666)


0.7-beta2
 * always use UTF-8 for hint keys (CASSANDRA-1439)
 * remove cassandra.yaml dependency from Hadoop and Pig (CASSADRA-1322)
 * expose CfDef metadata in describe_keyspaces (CASSANDRA-1363)
 * restore use of mmap_index_only option (CASSANDRA-1241)
 * dropping a keyspace with no column families generated an error 
   (CASSANDRA-1378)
 * rename RackAwareStrategy to OldNetworkTopologyStrategy, RackUnawareStrategy 
   to SimpleStrategy, DatacenterShardStrategy to NetworkTopologyStrategy,
   AbstractRackAwareSnitch to AbstractNetworkTopologySnitch (CASSANDRA-1392)
 * merge StorageProxy.mutate, mutateBlocking (CASSANDRA-1396)
 * faster UUIDType, LongType comparisons (CASSANDRA-1386, 1393)
 * fix setting read_repair_chance from CLI addColumnFamily (CASSANDRA-1399)
 * fix updates to indexed columns (CASSANDRA-1373)
 * fix race condition leaving to FileNotFoundException (CASSANDRA-1382)
 * fix sharded lock hash on index write path (CASSANDRA-1402)
 * add support for GT/E, LT/E in subordinate index clauses (CASSANDRA-1401)
 * cfId counter got out of sync when CFs were added (CASSANDRA-1403)
 * less chatty schema updates (CASSANDRA-1389)
 * rename column family mbeans. 'type' will now include either 
   'IndexColumnFamilies' or 'ColumnFamilies' depending on the CFS type.
   (CASSANDRA-1385)
 * disallow invalid keyspace and column family names. This includes name that
   matches a '^\w+' regex. (CASSANDRA-1377)
 * use JNA, if present, to take snapshots (CASSANDRA-1371)
 * truncate hints if starting 0.7 for the first time (CASSANDRA-1414)
 * fix FD leak in single-row slicepredicate queries (CASSANDRA-1416)
 * allow index expressions against columns that are not part of the 
   SlicePredicate (CASSANDRA-1410)
 * config-converter properly handles snitches and framed support 
   (CASSANDRA-1420)
 * remove keyspace argument from multiget_count (CASSANDRA-1422)
 * allow specifying cassandra.yaml location as (local or remote) URL
   (CASSANDRA-1126)
 * fix using DynamicEndpointSnitch with NetworkTopologyStrategy
   (CASSANDRA-1429)
 * Add CfDef.default_validation_class (CASSANDRA-891)
 * fix EstimatedHistogram.max (CASSANDRA-1413)
 * quorum read optimization (CASSANDRA-1622)
 * handle zero-length (or missing) rows during HH paging (CASSANDRA-1432)
 * include secondary indexes during schema migrations (CASSANDRA-1406)
 * fix commitlog header race during schema change (CASSANDRA-1435)
 * fix ColumnFamilyStoreMBeanIterator to use new type name (CASSANDRA-1433)
 * correct filename generated by xml->yaml converter (CASSANDRA-1419)
 * add CMSInitiatingOccupancyFraction=75 and UseCMSInitiatingOccupancyOnly
   to default JVM options
 * decrease jvm heap for cassandra-cli (CASSANDRA-1446)
 * ability to modify keyspaces and column family definitions on a live cluster
   (CASSANDRA-1285)
 * support for Hadoop Streaming [non-jvm map/reduce via stdin/out]
   (CASSANDRA-1368)
 * Move persistent sstable stats from the system table to an sstable component
   (CASSANDRA-1430)
 * remove failed bootstrap attempt from pending ranges when gossip times
   it out after 1h (CASSANDRA-1463)
 * eager-create tcp connections to other cluster members (CASSANDRA-1465)
 * enumerate stages and derive stage from message type instead of 
   transmitting separately (CASSANDRA-1465)
 * apply reversed flag during collation from different data sources
   (CASSANDRA-1450)
 * make failure to remove commitlog segment non-fatal (CASSANDRA-1348)
 * correct ordering of drain operations so CL.recover is no longer 
   necessary (CASSANDRA-1408)
 * removed keyspace from describe_splits method (CASSANDRA-1425)
 * rename check_schema_agreement to describe_schema_versions
   (CASSANDRA-1478)
 * fix QUORUM calculation for RF > 3 (CASSANDRA-1487)
 * remove tombstones during non-major compactions when bloom filter
   verifies that row does not exist in other sstables (CASSANDRA-1074)
 * nodes that coordinated a loadbalance in the past could not be seen by
   newly added nodes (CASSANDRA-1467)
 * exposed endpoint states (gossip details) via jmx (CASSANDRA-1467)
 * ensure that compacted sstables are not included when new readers are
   instantiated (CASSANDRA-1477)
 * by default, calculate heap size and memtable thresholds at runtime (CASSANDRA-1469)
 * fix races dealing with adding/dropping keyspaces and column families in
   rapid succession (CASSANDRA-1477)
 * clean up of Streaming system (CASSANDRA-1503, 1504, 1506)
 * add options to configure Thrift socket keepalive and buffer sizes (CASSANDRA-1426)
 * make contrib CassandraServiceDataCleaner recursive (CASSANDRA-1509)
 * min, max compaction threshold are configurable and persistent 
   per-ColumnFamily (CASSANDRA-1468)
 * fix replaying the last mutation in a commitlog unnecessarily 
   (CASSANDRA-1512)
 * invoke getDefaultUncaughtExceptionHandler from DTPE with the original
   exception rather than the ExecutionException wrapper (CASSANDRA-1226)
 * remove Clock from the Thrift (and Avro) API (CASSANDRA-1501)
 * Close intra-node sockets when connection is broken (CASSANDRA-1528)
 * RPM packaging spec file (CASSANDRA-786)
 * weighted request scheduler (CASSANDRA-1485)
 * treat expired columns as deleted (CASSANDRA-1539)
 * make IndexInterval configurable (CASSANDRA-1488)
 * add describe_snitch to Thrift API (CASSANDRA-1490)
 * MD5 authenticator compares plain text submitted password with MD5'd
   saved property, instead of vice versa (CASSANDRA-1447)
 * JMX MessagingService pending and completed counts (CASSANDRA-1533)
 * fix race condition processing repair responses (CASSANDRA-1511)
 * make repair blocking (CASSANDRA-1511)
 * create EndpointSnitchInfo and MBean to expose rack and DC (CASSANDRA-1491)
 * added option to contrib/word_count to output results back to Cassandra
   (CASSANDRA-1342)
 * rewrite Hadoop ColumnFamilyRecordWriter to pool connections, retry to
   multiple Cassandra nodes, and smooth impact on the Cassandra cluster
   by using smaller batch sizes (CASSANDRA-1434)
 * fix setting gc_grace_seconds via CLI (CASSANDRA-1549)
 * support TTL'd index values (CASSANDRA-1536)
 * make removetoken work like decommission (CASSANDRA-1216)
 * make cli comparator-aware and improve quote rules (CASSANDRA-1523,-1524)
 * make nodetool compact and cleanup blocking (CASSANDRA-1449)
 * add memtable, cache information to GCInspector logs (CASSANDRA-1558)
 * enable/disable HintedHandoff via JMX (CASSANDRA-1550)
 * Ignore stray files in the commit log directory (CASSANDRA-1547)
 * Disallow bootstrap to an in-use token (CASSANDRA-1561)


0.7-beta1
 * sstable versioning (CASSANDRA-389)
 * switched to slf4j logging (CASSANDRA-625)
 * add (optional) expiration time for column (CASSANDRA-699)
 * access levels for authentication/authorization (CASSANDRA-900)
 * add ReadRepairChance to CF definition (CASSANDRA-930)
 * fix heisenbug in system tests, especially common on OS X (CASSANDRA-944)
 * convert to byte[] keys internally and all public APIs (CASSANDRA-767)
 * ability to alter schema definitions on a live cluster (CASSANDRA-44)
 * renamed configuration file to cassandra.xml, and log4j.properties to
   log4j-server.properties, which must now be loaded from
   the classpath (which is how our scripts in bin/ have always done it)
   (CASSANDRA-971)
 * change get_count to require a SlicePredicate. create multi_get_count
   (CASSANDRA-744)
 * re-organized endpointsnitch implementations and added SimpleSnitch
   (CASSANDRA-994)
 * Added preload_row_cache option (CASSANDRA-946)
 * add CRC to commitlog header (CASSANDRA-999)
 * removed deprecated batch_insert and get_range_slice methods (CASSANDRA-1065)
 * add truncate thrift method (CASSANDRA-531)
 * http mini-interface using mx4j (CASSANDRA-1068)
 * optimize away copy of sliced row on memtable read path (CASSANDRA-1046)
 * replace constant-size 2GB mmaped segments and special casing for index 
   entries spanning segment boundaries, with SegmentedFile that computes 
   segments that always contain entire entries/rows (CASSANDRA-1117)
 * avoid reading large rows into memory during compaction (CASSANDRA-16)
 * added hadoop OutputFormat (CASSANDRA-1101)
 * efficient Streaming (no more anticompaction) (CASSANDRA-579)
 * split commitlog header into separate file and add size checksum to
   mutations (CASSANDRA-1179)
 * avoid allocating a new byte[] for each mutation on replay (CASSANDRA-1219)
 * revise HH schema to be per-endpoint (CASSANDRA-1142)
 * add joining/leaving status to nodetool ring (CASSANDRA-1115)
 * allow multiple repair sessions per node (CASSANDRA-1190)
 * optimize away MessagingService for local range queries (CASSANDRA-1261)
 * make framed transport the default so malformed requests can't OOM the 
   server (CASSANDRA-475)
 * significantly faster reads from row cache (CASSANDRA-1267)
 * take advantage of row cache during range queries (CASSANDRA-1302)
 * make GCGraceSeconds a per-ColumnFamily value (CASSANDRA-1276)
 * keep persistent row size and column count statistics (CASSANDRA-1155)
 * add IntegerType (CASSANDRA-1282)
 * page within a single row during hinted handoff (CASSANDRA-1327)
 * push DatacenterShardStrategy configuration into keyspace definition,
   eliminating datacenter.properties. (CASSANDRA-1066)
 * optimize forward slices starting with '' and single-index-block name 
   queries by skipping the column index (CASSANDRA-1338)
 * streaming refactor (CASSANDRA-1189)
 * faster comparison for UUID types (CASSANDRA-1043)
 * secondary index support (CASSANDRA-749 and subtasks)
 * make compaction buckets deterministic (CASSANDRA-1265)


0.6.6
 * Allow using DynamicEndpointSnitch with RackAwareStrategy (CASSANDRA-1429)
 * remove the remaining vestiges of the unfinished DatacenterShardStrategy 
   (replaced by NetworkTopologyStrategy in 0.7)
   

0.6.5
 * fix key ordering in range query results with RandomPartitioner
   and ConsistencyLevel > ONE (CASSANDRA-1145)
 * fix for range query starting with the wrong token range (CASSANDRA-1042)
 * page within a single row during hinted handoff (CASSANDRA-1327)
 * fix compilation on non-sun JDKs (CASSANDRA-1061)
 * remove String.trim() call on row keys in batch mutations (CASSANDRA-1235)
 * Log summary of dropped messages instead of spamming log (CASSANDRA-1284)
 * add dynamic endpoint snitch (CASSANDRA-981)
 * fix streaming for keyspaces with hyphens in their name (CASSANDRA-1377)
 * fix errors in hard-coded bloom filter optKPerBucket by computing it
   algorithmically (CASSANDRA-1220
 * remove message deserialization stage, and uncap read/write stages
   so slow reads/writes don't block gossip processing (CASSANDRA-1358)
 * add jmx port configuration to Debian package (CASSANDRA-1202)
 * use mlockall via JNA, if present, to prevent Linux from swapping
   out parts of the JVM (CASSANDRA-1214)


0.6.4
 * avoid queuing multiple hint deliveries for the same endpoint
   (CASSANDRA-1229)
 * better performance for and stricter checking of UTF8 column names
   (CASSANDRA-1232)
 * extend option to lower compaction priority to hinted handoff
   as well (CASSANDRA-1260)
 * log errors in gossip instead of re-throwing (CASSANDRA-1289)
 * avoid aborting commitlog replay prematurely if a flushed-but-
   not-removed commitlog segment is encountered (CASSANDRA-1297)
 * fix duplicate rows being read during mapreduce (CASSANDRA-1142)
 * failure detection wasn't closing command sockets (CASSANDRA-1221)
 * cassandra-cli.bat works on windows (CASSANDRA-1236)
 * pre-emptively drop requests that cannot be processed within RPCTimeout
   (CASSANDRA-685)
 * add ack to Binary write verb and update CassandraBulkLoader
   to wait for acks for each row (CASSANDRA-1093)
 * added describe_partitioner Thrift method (CASSANDRA-1047)
 * Hadoop jobs no longer require the Cassandra storage-conf.xml
   (CASSANDRA-1280, CASSANDRA-1047)
 * log thread pool stats when GC is excessive (CASSANDRA-1275)
 * remove gossip message size limit (CASSANDRA-1138)
 * parallelize local and remote reads during multiget, and respect snitch 
   when determining whether to do local read for CL.ONE (CASSANDRA-1317)
 * fix read repair to use requested consistency level on digest mismatch,
   rather than assuming QUORUM (CASSANDRA-1316)
 * process digest mismatch re-reads in parallel (CASSANDRA-1323)
 * switch hints CF comparator to BytesType (CASSANDRA-1274)


0.6.3
 * retry to make streaming connections up to 8 times. (CASSANDRA-1019)
 * reject describe_ring() calls on invalid keyspaces (CASSANDRA-1111)
 * fix cache size calculation for size of 100% (CASSANDRA-1129)
 * fix cache capacity only being recalculated once (CASSANDRA-1129)
 * remove hourly scan of all hints on the off chance that the gossiper
   missed a status change; instead, expose deliverHintsToEndpoint to JMX
   so it can be done manually, if necessary (CASSANDRA-1141)
 * don't reject reads at CL.ALL (CASSANDRA-1152)
 * reject deletions to supercolumns in CFs containing only standard
   columns (CASSANDRA-1139)
 * avoid preserving login information after client disconnects
   (CASSANDRA-1057)
 * prefer sun jdk to openjdk in debian init script (CASSANDRA-1174)
 * detect partioner config changes between restarts and fail fast 
   (CASSANDRA-1146)
 * use generation time to resolve node token reassignment disagreements
   (CASSANDRA-1118)
 * restructure the startup ordering of Gossiper and MessageService to avoid
   timing anomalies (CASSANDRA-1160)
 * detect incomplete commit log hearders (CASSANDRA-1119)
 * force anti-entropy service to stream files on the stream stage to avoid
   sending streams out of order (CASSANDRA-1169)
 * remove inactive stream managers after AES streams files (CASSANDRA-1169)
 * allow removing entire row through batch_mutate Deletion (CASSANDRA-1027)
 * add JMX metrics for row-level bloom filter false positives (CASSANDRA-1212)
 * added a redhat init script to contrib (CASSANDRA-1201)
 * use midpoint when bootstrapping a new machine into range with not
   much data yet instead of random token (CASSANDRA-1112)
 * kill server on OOM in executor stage as well as Thrift (CASSANDRA-1226)
 * remove opportunistic repairs, when two machines with overlapping replica
   responsibilities happen to finish major compactions of the same CF near
   the same time.  repairs are now fully manual (CASSANDRA-1190)
 * add ability to lower compaction priority (default is no change from 0.6.2)
   (CASSANDRA-1181)


0.6.2
 * fix contrib/word_count build. (CASSANDRA-992)
 * split CommitLogExecutorService into BatchCommitLogExecutorService and 
   PeriodicCommitLogExecutorService (CASSANDRA-1014)
 * add latency histograms to CFSMBean (CASSANDRA-1024)
 * make resolving timestamp ties deterministic by using value bytes
   as a tiebreaker (CASSANDRA-1039)
 * Add option to turn off Hinted Handoff (CASSANDRA-894)
 * fix windows startup (CASSANDRA-948)
 * make concurrent_reads, concurrent_writes configurable at runtime via JMX
   (CASSANDRA-1060)
 * disable GCInspector on non-Sun JVMs (CASSANDRA-1061)
 * fix tombstone handling in sstable rows with no other data (CASSANDRA-1063)
 * fix size of row in spanned index entries (CASSANDRA-1056)
 * install json2sstable, sstable2json, and sstablekeys to Debian package
 * StreamingService.StreamDestinations wouldn't empty itself after streaming
   finished (CASSANDRA-1076)
 * added Collections.shuffle(splits) before returning the splits in 
   ColumnFamilyInputFormat (CASSANDRA-1096)
 * do not recalculate cache capacity post-compaction if it's been manually 
   modified (CASSANDRA-1079)
 * better defaults for flush sorter + writer executor queue sizes
   (CASSANDRA-1100)
 * windows scripts for SSTableImport/Export (CASSANDRA-1051)
 * windows script for nodetool (CASSANDRA-1113)
 * expose PhiConvictThreshold (CASSANDRA-1053)
 * make repair of RF==1 a no-op (CASSANDRA-1090)
 * improve default JVM GC options (CASSANDRA-1014)
 * fix SlicePredicate serialization inside Hadoop jobs (CASSANDRA-1049)
 * close Thrift sockets in Hadoop ColumnFamilyRecordReader (CASSANDRA-1081)


0.6.1
 * fix NPE in sstable2json when no excluded keys are given (CASSANDRA-934)
 * keep the replica set constant throughout the read repair process
   (CASSANDRA-937)
 * allow querying getAllRanges with empty token list (CASSANDRA-933)
 * fix command line arguments inversion in clustertool (CASSANDRA-942)
 * fix race condition that could trigger a false-positive assertion
   during post-flush discard of old commitlog segments (CASSANDRA-936)
 * fix neighbor calculation for anti-entropy repair (CASSANDRA-924)
 * perform repair even for small entropy differences (CASSANDRA-924)
 * Use hostnames in CFInputFormat to allow Hadoop's naive string-based
   locality comparisons to work (CASSANDRA-955)
 * cache read-only BufferedRandomAccessFile length to avoid
   3 system calls per invocation (CASSANDRA-950)
 * nodes with IPv6 (and no IPv4) addresses could not join cluster
   (CASSANDRA-969)
 * Retrieve the correct number of undeleted columns, if any, from
   a supercolumn in a row that had been deleted previously (CASSANDRA-920)
 * fix index scans that cross the 2GB mmap boundaries for both mmap
   and standard i/o modes (CASSANDRA-866)
 * expose drain via nodetool (CASSANDRA-978)


0.6.0-RC1
 * JMX drain to flush memtables and run through commit log (CASSANDRA-880)
 * Bootstrapping can skip ranges under the right conditions (CASSANDRA-902)
 * fix merging row versions in range_slice for CL > ONE (CASSANDRA-884)
 * default write ConsistencyLeven chaned from ZERO to ONE
 * fix for index entries spanning mmap buffer boundaries (CASSANDRA-857)
 * use lexical comparison if time part of TimeUUIDs are the same 
   (CASSANDRA-907)
 * bound read, mutation, and response stages to fix possible OOM
   during log replay (CASSANDRA-885)
 * Use microseconds-since-epoch (UTC) in cli, instead of milliseconds
 * Treat batch_mutate Deletion with null supercolumn as "apply this predicate 
   to top level supercolumns" (CASSANDRA-834)
 * Streaming destination nodes do not update their JMX status (CASSANDRA-916)
 * Fix internal RPC timeout calculation (CASSANDRA-911)
 * Added Pig loadfunc to contrib/pig (CASSANDRA-910)


0.6.0-beta3
 * fix compaction bucketing bug (CASSANDRA-814)
 * update windows batch file (CASSANDRA-824)
 * deprecate KeysCachedFraction configuration directive in favor
   of KeysCached; move to unified-per-CF key cache (CASSANDRA-801)
 * add invalidateRowCache to ColumnFamilyStoreMBean (CASSANDRA-761)
 * send Handoff hints to natural locations to reduce load on
   remaining nodes in a failure scenario (CASSANDRA-822)
 * Add RowWarningThresholdInMB configuration option to warn before very 
   large rows get big enough to threaten node stability, and -x option to
   be able to remove them with sstable2json if the warning is unheeded
   until it's too late (CASSANDRA-843)
 * Add logging of GC activity (CASSANDRA-813)
 * fix ConcurrentModificationException in commitlog discard (CASSANDRA-853)
 * Fix hardcoded row count in Hadoop RecordReader (CASSANDRA-837)
 * Add a jmx status to the streaming service and change several DEBUG
   messages to INFO (CASSANDRA-845)
 * fix classpath in cassandra-cli.bat for Windows (CASSANDRA-858)
 * allow re-specifying host, port to cassandra-cli if invalid ones
   are first tried (CASSANDRA-867)
 * fix race condition handling rpc timeout in the coordinator
   (CASSANDRA-864)
 * Remove CalloutLocation and StagingFileDirectory from storage-conf files 
   since those settings are no longer used (CASSANDRA-878)
 * Parse a long from RowWarningThresholdInMB instead of an int (CASSANDRA-882)
 * Remove obsolete ControlPort code from DatabaseDescriptor (CASSANDRA-886)
 * move skipBytes side effect out of assert (CASSANDRA-899)
 * add "double getLoad" to StorageServiceMBean (CASSANDRA-898)
 * track row stats per CF at compaction time (CASSANDRA-870)
 * disallow CommitLogDirectory matching a DataFileDirectory (CASSANDRA-888)
 * default key cache size is 200k entries, changed from 10% (CASSANDRA-863)
 * add -Dcassandra-foreground=yes to cassandra.bat
 * exit if cluster name is changed unexpectedly (CASSANDRA-769)


0.6.0-beta1/beta2
 * add batch_mutate thrift command, deprecating batch_insert (CASSANDRA-336)
 * remove get_key_range Thrift API, deprecated in 0.5 (CASSANDRA-710)
 * add optional login() Thrift call for authentication (CASSANDRA-547)
 * support fat clients using gossiper and StorageProxy to perform
   replication in-process [jvm-only] (CASSANDRA-535)
 * support mmapped I/O for reads, on by default on 64bit JVMs 
   (CASSANDRA-408, CASSANDRA-669)
 * improve insert concurrency, particularly during Hinted Handoff
   (CASSANDRA-658)
 * faster network code (CASSANDRA-675)
 * stress.py moved to contrib (CASSANDRA-635)
 * row caching [must be explicitly enabled per-CF in config] (CASSANDRA-678)
 * present a useful measure of compaction progress in JMX (CASSANDRA-599)
 * add bin/sstablekeys (CASSNADRA-679)
 * add ConsistencyLevel.ANY (CASSANDRA-687)
 * make removetoken remove nodes from gossip entirely (CASSANDRA-644)
 * add ability to set cache sizes at runtime (CASSANDRA-708)
 * report latency and cache hit rate statistics with lifetime totals
   instead of average over the last minute (CASSANDRA-702)
 * support get_range_slice for RandomPartitioner (CASSANDRA-745)
 * per-keyspace replication factory and replication strategy (CASSANDRA-620)
 * track latency in microseconds (CASSANDRA-733)
 * add describe_ Thrift methods, deprecating get_string_property and 
   get_string_list_property
 * jmx interface for tracking operation mode and streams in general.
   (CASSANDRA-709)
 * keep memtables in sorted order to improve range query performance
   (CASSANDRA-799)
 * use while loop instead of recursion when trimming sstables compaction list 
   to avoid blowing stack in pathological cases (CASSANDRA-804)
 * basic Hadoop map/reduce support (CASSANDRA-342)


0.5.1
 * ensure all files for an sstable are streamed to the same directory.
   (CASSANDRA-716)
 * more accurate load estimate for bootstrapping (CASSANDRA-762)
 * tolerate dead or unavailable bootstrap target on write (CASSANDRA-731)
 * allow larger numbers of keys (> 140M) in a sstable bloom filter
   (CASSANDRA-790)
 * include jvm argument improvements from CASSANDRA-504 in debian package
 * change streaming chunk size to 32MB to accomodate Windows XP limitations
   (was 64MB) (CASSANDRA-795)
 * fix get_range_slice returning results in the wrong order (CASSANDRA-781)
 

0.5.0 final
 * avoid attempting to delete temporary bootstrap files twice (CASSANDRA-681)
 * fix bogus NaN in nodeprobe cfstats output (CASSANDRA-646)
 * provide a policy for dealing with single thread executors w/ a full queue
   (CASSANDRA-694)
 * optimize inner read in MessagingService, vastly improving multiple-node
   performance (CASSANDRA-675)
 * wait for table flush before streaming data back to a bootstrapping node.
   (CASSANDRA-696)
 * keep track of bootstrapping sources by table so that bootstrapping doesn't 
   give the indication of finishing early (CASSANDRA-673)


0.5.0 RC3
 * commit the correct version of the patch for CASSANDRA-663


0.5.0 RC2 (unreleased)
 * fix bugs in converting get_range_slice results to Thrift 
   (CASSANDRA-647, CASSANDRA-649)
 * expose java.util.concurrent.TimeoutException in StorageProxy methods
   (CASSANDRA-600)
 * TcpConnectionManager was holding on to disconnected connections, 
   giving the false indication they were being used. (CASSANDRA-651)
 * Remove duplicated write. (CASSANDRA-662)
 * Abort bootstrap if IP is already in the token ring (CASSANDRA-663)
 * increase default commitlog sync period, and wait for last sync to 
   finish before submitting another (CASSANDRA-668)


0.5.0 RC1
 * Fix potential NPE in get_range_slice (CASSANDRA-623)
 * add CRC32 to commitlog entries (CASSANDRA-605)
 * fix data streaming on windows (CASSANDRA-630)
 * GC compacted sstables after cleanup and compaction (CASSANDRA-621)
 * Speed up anti-entropy validation (CASSANDRA-629)
 * Fix anti-entropy assertion error (CASSANDRA-639)
 * Fix pending range conflicts when bootstapping or moving
   multiple nodes at once (CASSANDRA-603)
 * Handle obsolete gossip related to node movement in the case where
   one or more nodes is down when the movement occurs (CASSANDRA-572)
 * Include dead nodes in gossip to avoid a variety of problems
   and fix HH to removed nodes (CASSANDRA-634)
 * return an InvalidRequestException for mal-formed SlicePredicates
   (CASSANDRA-643)
 * fix bug determining closest neighbor for use in multiple datacenters
   (CASSANDRA-648)
 * Vast improvements in anticompaction speed (CASSANDRA-607)
 * Speed up log replay and writes by avoiding redundant serializations
   (CASSANDRA-652)


0.5.0 beta 2
 * Bootstrap improvements (several tickets)
 * add nodeprobe repair anti-entropy feature (CASSANDRA-193, CASSANDRA-520)
 * fix possibility of partition when many nodes restart at once
   in clusters with multiple seeds (CASSANDRA-150)
 * fix NPE in get_range_slice when no data is found (CASSANDRA-578)
 * fix potential NPE in hinted handoff (CASSANDRA-585)
 * fix cleanup of local "system" keyspace (CASSANDRA-576)
 * improve computation of cluster load balance (CASSANDRA-554)
 * added super column read/write, column count, and column/row delete to
   cassandra-cli (CASSANDRA-567, CASSANDRA-594)
 * fix returning live subcolumns of deleted supercolumns (CASSANDRA-583)
 * respect JAVA_HOME in bin/ scripts (several tickets)
 * add StorageService.initClient for fat clients on the JVM (CASSANDRA-535)
   (see contrib/client_only for an example of use)
 * make consistency_level functional in get_range_slice (CASSANDRA-568)
 * optimize key deserialization for RandomPartitioner (CASSANDRA-581)
 * avoid GCing tombstones except on major compaction (CASSANDRA-604)
 * increase failure conviction threshold, resulting in less nodes
   incorrectly (and temporarily) marked as down (CASSANDRA-610)
 * respect memtable thresholds during log replay (CASSANDRA-609)
 * support ConsistencyLevel.ALL on read (CASSANDRA-584)
 * add nodeprobe removetoken command (CASSANDRA-564)


0.5.0 beta
 * Allow multiple simultaneous flushes, improving flush throughput 
   on multicore systems (CASSANDRA-401)
 * Split up locks to improve write and read throughput on multicore systems
   (CASSANDRA-444, CASSANDRA-414)
 * More efficient use of memory during compaction (CASSANDRA-436)
 * autobootstrap option: when enabled, all non-seed nodes will attempt
   to bootstrap when started, until bootstrap successfully
   completes. -b option is removed.  (CASSANDRA-438)
 * Unless a token is manually specified in the configuration xml,
   a bootstraping node will use a token that gives it half the
   keys from the most-heavily-loaded node in the cluster,
   instead of generating a random token. 
   (CASSANDRA-385, CASSANDRA-517)
 * Miscellaneous bootstrap fixes (several tickets)
 * Ability to change a node's token even after it has data on it
   (CASSANDRA-541)
 * Ability to decommission a live node from the ring (CASSANDRA-435)
 * Semi-automatic loadbalancing via nodeprobe (CASSANDRA-192)
 * Add ability to set compaction thresholds at runtime via
   JMX / nodeprobe.  (CASSANDRA-465)
 * Add "comment" field to ColumnFamily definition. (CASSANDRA-481)
 * Additional JMX metrics (CASSANDRA-482)
 * JSON based export and import tools (several tickets)
 * Hinted Handoff fixes (several tickets)
 * Add key cache to improve read performance (CASSANDRA-423)
 * Simplified construction of custom ReplicationStrategy classes
   (CASSANDRA-497)
 * Graphical application (Swing) for ring integrity verification and 
   visualization was added to contrib (CASSANDRA-252)
 * Add DCQUORUM, DCQUORUMSYNC consistency levels and corresponding
   ReplicationStrategy / EndpointSnitch classes.  Experimental.
   (CASSANDRA-492)
 * Web client interface added to contrib (CASSANDRA-457)
 * More-efficient flush for Random, CollatedOPP partitioners 
   for normal writes (CASSANDRA-446) and bulk load (CASSANDRA-420)
 * Add MemtableFlushAfterMinutes, a global replacement for the old 
   per-CF FlushPeriodInMinutes setting (CASSANDRA-463)
 * optimizations to slice reading (CASSANDRA-350) and supercolumn
   queries (CASSANDRA-510)
 * force binding to given listenaddress for nodes with multiple
   interfaces (CASSANDRA-546)
 * stress.py benchmarking tool improvements (several tickets)
 * optimized replica placement code (CASSANDRA-525)
 * faster log replay on restart (CASSANDRA-539, CASSANDRA-540)
 * optimized local-node writes (CASSANDRA-558)
 * added get_range_slice, deprecating get_key_range (CASSANDRA-344)
 * expose TimedOutException to thrift (CASSANDRA-563)
 

0.4.2
 * Add validation disallowing null keys (CASSANDRA-486)
 * Fix race conditions in TCPConnectionManager (CASSANDRA-487)
 * Fix using non-utf8-aware comparison as a sanity check.
   (CASSANDRA-493)
 * Improve default garbage collector options (CASSANDRA-504)
 * Add "nodeprobe flush" (CASSANDRA-505)
 * remove NotFoundException from get_slice throws list (CASSANDRA-518)
 * fix get (not get_slice) of entire supercolumn (CASSANDRA-508)
 * fix null token during bootstrap (CASSANDRA-501)


0.4.1
 * Fix FlushPeriod columnfamily configuration regression
   (CASSANDRA-455)
 * Fix long column name support (CASSANDRA-460)
 * Fix for serializing a row that only contains tombstones
   (CASSANDRA-458)
 * Fix for discarding unneeded commitlog segments (CASSANDRA-459)
 * Add SnapshotBeforeCompaction configuration option (CASSANDRA-426)
 * Fix compaction abort under insufficient disk space (CASSANDRA-473)
 * Fix reading subcolumn slice from tombstoned CF (CASSANDRA-484)
 * Fix race condition in RVH causing occasional NPE (CASSANDRA-478)


0.4.0
 * fix get_key_range problems when a node is down (CASSANDRA-440)
   and add UnavailableException to more Thrift methods
 * Add example EndPointSnitch contrib code (several tickets)


0.4.0 RC2
 * fix SSTable generation clash during compaction (CASSANDRA-418)
 * reject method calls with null parameters (CASSANDRA-308)
 * properly order ranges in nodeprobe output (CASSANDRA-421)
 * fix logging of certain errors on executor threads (CASSANDRA-425)


0.4.0 RC1
 * Bootstrap feature is live; use -b on startup (several tickets)
 * Added multiget api (CASSANDRA-70)
 * fix Deadlock with SelectorManager.doProcess and TcpConnection.write
   (CASSANDRA-392)
 * remove key cache b/c of concurrency bugs in third-party
   CLHM library (CASSANDRA-405)
 * update non-major compaction logic to use two threshold values
   (CASSANDRA-407)
 * add periodic / batch commitlog sync modes (several tickets)
 * inline BatchMutation into batch_insert params (CASSANDRA-403)
 * allow setting the logging level at runtime via mbean (CASSANDRA-402)
 * change default comparator to BytesType (CASSANDRA-400)
 * add forwards-compatible ConsistencyLevel parameter to get_key_range
   (CASSANDRA-322)
 * r/m special case of blocking for local destination when writing with 
   ConsistencyLevel.ZERO (CASSANDRA-399)
 * Fixes to make BinaryMemtable [bulk load interface] useful (CASSANDRA-337);
   see contrib/bmt_example for an example of using it.
 * More JMX properties added (several tickets)
 * Thrift changes (several tickets)
    - Merged _super get methods with the normal ones; return values
      are now of ColumnOrSuperColumn.
    - Similarly, merged batch_insert_super into batch_insert.



0.4.0 beta
 * On-disk data format has changed to allow billions of keys/rows per
   node instead of only millions
 * Multi-keyspace support
 * Scan all sstables for all queries to avoid situations where
   different types of operation on the same ColumnFamily could
   disagree on what data was present
 * Snapshot support via JMX
 * Thrift API has changed a _lot_:
    - removed time-sorted CFs; instead, user-defined comparators
      may be defined on the column names, which are now byte arrays.
      Default comparators are provided for UTF8, Bytes, Ascii, Long (i64),
      and UUID types.
    - removed colon-delimited strings in thrift api in favor of explicit
      structs such as ColumnPath, ColumnParent, etc.  Also normalized
      thrift struct and argument naming.
    - Added columnFamily argument to get_key_range.
    - Change signature of get_slice to accept starting and ending
      columns as well as an offset.  (This allows use of indexes.)
      Added "ascending" flag to allow reasonably-efficient reverse
      scans as well.  Removed get_slice_by_range as redundant.
    - get_key_range operates on one CF at a time
    - changed `block` boolean on insert methods to ConsistencyLevel enum,
      with options of NONE, ONE, QUORUM, and ALL.
    - added similar consistency_level parameter to read methods
    - column-name-set slice with no names given now returns zero columns
      instead of all of them.  ("all" can run your server out of memory.
      use a range-based slice with a high max column count instead.)
 * Removed the web interface. Node information can now be obtained by 
   using the newly introduced nodeprobe utility.
 * More JMX stats
 * Remove magic values from internals (e.g. special key to indicate
   when to flush memtables)
 * Rename configuration "table" to "keyspace"
 * Moved to crash-only design; no more shutdown (just kill the process)
 * Lots of bug fixes

Full list of issues resolved in 0.4 is at https://issues.apache.org/jira/secure/IssueNavigator.jspa?reset=true&&pid=12310865&fixfor=12313862&resolution=1&sorter/field=issuekey&sorter/order=DESC


0.3.0 RC3
 * Fix potential deadlock under load in TCPConnection.
   (CASSANDRA-220)


0.3.0 RC2
 * Fix possible data loss when server is stopped after replaying
   log but before new inserts force memtable flush.
   (CASSANDRA-204)
 * Added BUGS file


0.3.0 RC1
 * Range queries on keys, including user-defined key collation
 * Remove support
 * Workarounds for a weird bug in JDK select/register that seems
   particularly common on VM environments. Cassandra should deploy
   fine on EC2 now
 * Much improved infrastructure: the beginnings of a decent test suite
   ("ant test" for unit tests; "nosetests" for system tests), code
   coverage reporting, etc.
 * Expanded node status reporting via JMX
 * Improved error reporting/logging on both server and client
 * Reduced memory footprint in default configuration
 * Combined blocking and non-blocking versions of insert APIs
 * Added FlushPeriodInMinutes configuration parameter to force
   flushing of infrequently-updated ColumnFamilies<|MERGE_RESOLUTION|>--- conflicted
+++ resolved
@@ -1,4 +1,3 @@
-<<<<<<< HEAD
 1.1-dev
  * start hint replay as soon as FD notifies that the target is back up
    (CASSANDRA-3958)
@@ -23,9 +22,6 @@
  * (cqlsh) ignore missing CfDef opts (CASSANDRA-3933)
  * (cqlsh) look for cqlshlib relative to realpath (CASSANDRA-3767)
  * Fix short read protection (CASSANDRA-3934)
-=======
-1.0.9
->>>>>>> ef01ca5b
  * don't change manifest level for cleanup, scrub, and upgradesstables
    operations under LeveledCompactionStrategy (CASSANDRA-3989)
  * always compact away deleted hints immediately after handoff (CASSANDRA-3955)
