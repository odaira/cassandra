--- conflicted
+++ resolved
@@ -1,4 +1,3 @@
-<<<<<<< HEAD
 2.2.4
  * Show CQL help in cqlsh in web browser (CASSANDRA-7225)
  * Serialize on disk the proper SSTable compression ratio (CASSANDRA-10775)
@@ -19,10 +18,7 @@
  * Reduce contention getting instances of CompositeType (CASSANDRA-10433)
  * Fix IllegalArgumentException in DataOutputBuffer.reallocate for large buffers (CASSANDRA-10592)
 Merged from 2.1:
-=======
-2.1.12
  * Fix incremental repair hang when replica is down (CASSANDRA-10288)
->>>>>>> 1538c092
  * Avoid writing range tombstones after END_OF_ROW marker (CASSANDRA-10791)
  * Optimize the way we check if a token is repaired in anticompaction (CASSANDRA-10768)
  * Add proper error handling to stream receiver (CASSANDRA-10774)
