<<<<<<< HEAD
0.8.0-rc1
=======
0.7.7
 * adjust hinted handoff page size to avoid OOM with large columns 
   (CASSANDRA-2652)


0.7.6
 * force GC to reclaim disk space on flush, if necessary (CASSANDRA-2404)
 * move gossip heartbeat back to its own thread (CASSANDRA-2554)
 * fix incorrect use of NBHM.size in ReadCallback that could cause
   reads to time out even when responses were received (CASSAMDRA-2552)
 * trigger read repair correctly for LOCAL_QUORUM reads (CASSANDRA-2556)
 * correctly reject query with missing mandatory super columns and validate
   super column name in Deletion (CASSANDRA-2571)
 * refuse to apply migrations with older timestamps than the current 
   schema (CASSANDRA-2536)
>>>>>>> 21b5cdb8
 * faster flushes and compaction from fixing excessively pessimistic 
   rebuffering in BRAF (CASSANDRA-2581)
 * fix returning null column values in the python cql driver (CASSANDRA-2593)
 * fix merkle tree splitting exiting early (CASSANDRA-2605)
 * snapshot_before_compaction directory name fix (CASSANDRA-2598)
 * Disable compaction throttling during bootstrap (CASSANDRA-2612) 
 * fix CQL treatment of > and < operators in range slices (CASSANDRA-2592)
 * fix potential double-application of counter updates on commitlog replay
   (CASSANDRA-2419)
 * JDBC CQL driver exposes getColumn for access to timestamp
 * JDBC ResultSetMetadata properties added to AbstractType
 * r/m clustertool (CASSANDRA-2607)
 * add support for presenting row key as a column in CQL result sets 
   (CASSANDRA-2622)
 * Don't allow {LOCAL|EACH}_QUORUM unless strategy is NTS (CASSANDRA-2627)
 * validate keyspace strategy_options during CQL create (CASSANDRA-2624)
 * fix empty Result with secondary index when limit=1 (CASSANDRA-2628)
 * Fix regression where bootstrapping a node with no schema fails
   (CASSANDRA-2625)
 * Allow removing LocationInfo sstables (CASSANDRA-2632)
 * avoid attempting to replay mutations from dropped keyspaces (CASSANDRA-2631)
 * avoid using cached position of a key when GT is requested (CASSANDRA-2633)
 * fix counting bloom filter true positives (CASSANDRA-2637)
 * initialize local ep state prior to gossip startup if needed (CASSANDRA-2638)
 * fix counter increment lost after restart (CASSANDRA-2642)
 * add quote-escaping via backslash to CLI (CASSANDRA-2623)
 * fix pig example script (CASSANDRA-2487)
 * fix dynamic snitch race in adding latencies (CASSANDRA-2618)
 * Start/stop cassandra after more important services such as mdadm in
   debian packaging (CASSANDRA-2481)


0.8.0-beta2
 * fix NPE compacting index CFs (CASSANDRA-2528)
 * Remove checking all column families on startup for compaction candidates 
   (CASSANDRA-2444)
 * validate CQL create keyspace options (CASSANDRA-2525)
 * fix nodetool setcompactionthroughput (CASSANDRA-2550)
 * move	gossip heartbeat back to its own thread (CASSANDRA-2554)
 * validate cql TRUNCATE columnfamily before truncating (CASSANDRA-2570)
 * disallow making schema changes to system keyspace (CASSANDRA-2563)
 * fix batch_mutate for mixed standard-counter mutations (CASSANDRA-2457)
 * fix sending mutation messages multiple times (CASSANDRA-2557)
 * fix incorrect use of NBHM.size in ReadCallback that could cause
   reads to time out even when responses were received (CASSAMDRA-2552)
 * trigger read repair correctly for LOCAL_QUORUM reads (CASSANDRA-2556)
 * forceUserDefinedCompaction will attempt to compact what it is given
   even if the pessimistic estimate is that there is not enough disk space;
   automatic compactions will only compact 2 or more sstables (CASSANDRA-2575)
 * refuse to apply migrations with older timestamps than the current 
   schema (CASSANDRA-2536)
 * Allow configuring the number of compaction thread (CASSANDRA-2558)
 * remove unframed Thrift transport option
 * include indexes in snapshots (CASSANDRA-2596)
 * improve ignoring of obsolete mutations in index maintenance (CASSANDRA-2401)
 * recognize attempt to drop just the index while leaving the column
   definition alone (CASSANDRA-2619)

0.8.0-beta1
 * remove Avro RPC support (CASSANDRA-926)
 * support for columns that act as incr/decr counters 
   (CASSANDRA-1072, 1937, 1944, 1936, 2101, 2093, 2288, 2105, 2384, 2236, 2342,
   2454)
 * CQL (CASSANDRA-1703, 1704, 1705, 1706, 1707, 1708, 1710, 1711, 1940, 
   2124, 2302, 2277, 2493)
 * avoid double RowMutation serialization on write path (CASSANDRA-1800)
 * make NetworkTopologyStrategy the default (CASSANDRA-1960)
 * configurable internode encryption (CASSANDRA-1567, 2152)
 * human readable column names in sstable2json output (CASSANDRA-1933)
 * change default JMX port to 7199 (CASSANDRA-2027)
 * backwards compatible internal messaging (CASSANDRA-1015)
 * atomic switch of memtables and sstables (CASSANDRA-2284)
 * add pluggable SeedProvider (CASSANDRA-1669)
 * Fix clustertool to not throw exception when calling get_endpoints (CASSANDRA-2437)
 * upgrade to thrift 0.6 (CASSANDRA-2412) 
 * repair works on a token range instead of full ring (CASSANDRA-2324)
 * purge tombstones from row cache (CASSANDRA-2305)
 * push replication_factor into strategy_options (CASSANDRA-1263)
 * give snapshots the same name on each node (CASSANDRA-1791)
 * add key type information and alias (CASSANDRA-2311, 2396)
 * remove "nodetool loadbalance" (CASSANDRA-2448)
 * multithreaded compaction (CASSANDRA-2191)
 * compaction throttling (CASSANDRA-2156)
 * cli no longer divides read_repair_chance by 100 (CASSANDRA-2458)
 * made CompactionInfo.getTaskType return an enum (CASSANDRA-2482)
 * add a server-wide cap on measured memtable memory usage (CASSANDRA-2006)


0.7.5
 * improvements/fixes to PIG driver (CASSANDRA-1618, CASSANDRA-2387,
   CASSANDRA-2465, CASSANDRA-2484)
 * validate index names (CASSANDRA-1761)
 * reduce contention on Table.flusherLock (CASSANDRA-1954)
 * try harder to detect failures during streaming, cleaning up temporary
   files more reliably (CASSANDRA-2088)
 * shut down server for OOM on a Thrift thread (CASSANDRA-2269)
 * fix tombstone handling in repair and sstable2json (CASSANDRA-2279)
 * preserve version when streaming data from old sstables (CASSANDRA-2283)
 * don't start repair if a neighboring node is marked as dead (CASSANDRA-2290)
 * purge tombstones from row cache (CASSANDRA-2305)
 * Avoid seeking when sstable2json exports the entire file (CASSANDRA-2318)
 * clear Built flag in system table when dropping an index (CASSANDRA-2320)
 * don't allow arbitrary argument for stress.java (CASSANDRA-2323)
 * validate values for index predicates in get_indexed_slice (CASSANDRA-2328)
 * queue secondary indexes for flush before the parent (CASSANDRA-2330)
 * allow job configuration to set the CL used in Hadoop jobs (CASSANDRA-2331)
 * add memtable_flush_queue_size defaulting to 4 (CASSANDRA-2333)
 * Allow overriding of initial_token, storage_port and rpc_port from system
   properties (CASSANDRA-2343)
 * fix comparator used for non-indexed secondary expressions in index scan
   (CASSANDRA-2347)
 * ensure size calculation and write phase of large-row compaction use
   the same threshold for TTL expiration (CASSANDRA-2349)
 * fix race when iterating CFs during add/drop (CASSANDRA-2350)
 * add ConsistencyLevel command to CLI (CASSANDRA-2354)
 * allow negative numbers in the cli (CASSANDRA-2358)
 * hard code serialVersionUID for tokens class (CASSANDRA-2361)
 * fix potential infinite loop in ByteBufferUtil.inputStream (CASSANDRA-2365)
 * fix encoding bugs in HintedHandoffManager, SystemTable when default
   charset is not UTF8 (CASSANDRA-2367)
 * avoids having removed node reappearing in Gossip (CASSANDRA-2371)
 * fix incorrect truncation of long to int when reading columns via block
   index (CASSANDRA-2376)
 * fix NPE during stream session (CASSANDRA-2377)
 * fix race condition that could leave orphaned data files when dropping CF or
   KS (CASSANDRA-2381)
 * fsync statistics component on write (CASSANDRA-2382)
 * fix duplicate results from CFS.scan (CASSANDRA-2406)
 * add IntegerType to CLI help (CASSANDRA-2414)
 * avoid caching token-only decoratedkeys (CASSANDRA-2416)
 * convert mmap assertion to if/throw so scrub can catch it (CASSANDRA-2417)
 * don't overwrite gc log (CASSANDR-2418)
 * invalidate row cache for streamed row to avoid inconsitencies
   (CASSANDRA-2420)
 * avoid copies in range/index scans (CASSANDRA-2425)
 * make sure we don't wipe data during cleanup if the node has not join
   the ring (CASSANDRA-2428)
 * Try harder to close files after compaction (CASSANDRA-2431)
 * re-set bootstrapped flag after move finishes (CASSANDRA-2435)
 * display validation_class in CLI 'describe keyspace' (CASSANDRA-2442)
 * make cleanup compactions cleanup the row cache (CASSANDRA-2451)
 * add column fields validation to scrub (CASSANDRA-2460)
 * use 64KB flush buffer instead of in_memory_compaction_limit (CASSANDRA-2463)
 * fix backslash substitutions in CLI (CASSANDRA-2492)
 * disable cache saving for system CFS (CASSANDRA-2502)
 * fixes for verifying destination availability under hinted conditions
   so UE can be thrown intead of timing out (CASSANDRA-2514)
 * fix update of validation class in column metadata (CASSANDRA-2512)
 * support LOCAL_QUORUM, EACH_QUORUM CLs outside of NTS (CASSANDRA-2516)
 * preserve version when streaming data from old sstables (CASSANDRA-2283)
 * fix backslash substitutions in CLI (CASSANDRA-2492)
 * count a row deletion as one operation towards memtable threshold 
   (CASSANDRA-2519)
 * support LOCAL_QUORUM, EACH_QUORUM CLs outside of NTS (CASSANDRA-2516)


0.7.4
 * add nodetool join command (CASSANDRA-2160)
 * fix secondary indexes on pre-existing or streamed data (CASSANDRA-2244)
 * initialize endpoint in gossiper earlier (CASSANDRA-2228)
 * add ability to write to Cassandra from Pig (CASSANDRA-1828)
 * add rpc_[min|max]_threads (CASSANDRA-2176)
 * add CL.TWO, CL.THREE (CASSANDRA-2013)
 * avoid exporting an un-requested row in sstable2json, when exporting 
   a key that does not exist (CASSANDRA-2168)
 * add incremental_backups option (CASSANDRA-1872)
 * add configurable row limit to Pig loadfunc (CASSANDRA-2276)
 * validate column values in batches as well as single-Column inserts
   (CASSANDRA-2259)
 * move sample schema from cassandra.yaml to schema-sample.txt,
   a cli scripts (CASSANDRA-2007)
 * avoid writing empty rows when scrubbing tombstoned rows (CASSANDRA-2296)
 * fix assertion error in range and index scans for CL < ALL
   (CASSANDRA-2282)
 * fix commitlog replay when flush position refers to data that didn't
   get synced before server died (CASSANDRA-2285)
 * fix fd leak in sstable2json with non-mmap'd i/o (CASSANDRA-2304)
 * reduce memory use during streaming of multiple sstables (CASSANDRA-2301)
 * purge tombstoned rows from cache after GCGraceSeconds (CASSANDRA-2305)
 * allow zero replicas in a NTS datacenter (CASSANDRA-1924)
 * make range queries respect snitch for local replicas (CASSANDRA-2286)
 * fix HH delivery when column index is larger than 2GB (CASSANDRA-2297)
 * make 2ary indexes use parent CF flush thresholds during initial build
   (CASSANDRA-2294)
 * update memtable_throughput to be a long (CASSANDRA-2158)


0.7.3
 * Keep endpoint state until aVeryLongTime (CASSANDRA-2115)
 * lower-latency read repair (CASSANDRA-2069)
 * add hinted_handoff_throttle_delay_in_ms option (CASSANDRA-2161)
 * fixes for cache save/load (CASSANDRA-2172, -2174)
 * Handle whole-row deletions in CFOutputFormat (CASSANDRA-2014)
 * Make memtable_flush_writers flush in parallel (CASSANDRA-2178)
 * Add compaction_preheat_key_cache option (CASSANDRA-2175)
 * refactor stress.py to have only one copy of the format string 
   used for creating row keys (CASSANDRA-2108)
 * validate index names for \w+ (CASSANDRA-2196)
 * Fix Cassandra cli to respect timeout if schema does not settle 
   (CASSANDRA-2187)
 * fix for compaction and cleanup writing old-format data into new-version 
   sstable (CASSANDRA-2211, -2216)
 * add nodetool scrub (CASSANDRA-2217, -2240)
 * fix sstable2json large-row pagination (CASSANDRA-2188)
 * fix EOFing on requests for the last bytes in a file (CASSANDRA-2213)
 * fix BufferedRandomAccessFile bugs (CASSANDRA-2218, -2241)
 * check for memtable flush_after_mins exceeded every 10s (CASSANDRA-2183)
 * fix cache saving on Windows (CASSANDRA-2207)
 * add validateSchemaAgreement call + synchronization to schema
   modification operations (CASSANDRA-2222)
 * fix for reversed slice queries on large rows (CASSANDRA-2212)
 * fat clients were writing local data (CASSANDRA-2223)
 * turn off string interning in json2sstable (CASSANDRA-2189)
 * set DEFAULT_MEMTABLE_LIFETIME_IN_MINS to 24h
 * improve detection and cleanup of partially-written sstables 
   (CASSANDRA-2206)
 * fix supercolumn de/serialization when subcolumn comparator is different
   from supercolumn's (CASSANDRA-2104)
 * fix starting up on Windows when CASSANDRA_HOME contains whitespace
   (CASSANDRA-2237)
 * add [get|set][row|key]cacheSavePeriod to JMX (CASSANDRA-2100)
 * fix Hadoop ColumnFamilyOutputFormat dropping of mutations
   when batch fills up (CASSANDRA-2255)
 * move file deletions off of scheduledtasks executor (CASSANDRA-2253)


0.7.2
 * copy DecoratedKey.key when inserting into caches to avoid retaining
   a reference to the underlying buffer (CASSANDRA-2102)
 * format subcolumn names with subcomparator (CASSANDRA-2136)
 * fix column bloom filter deserialization (CASSANDRA-2165)


0.7.1
 * refactor MessageDigest creation code. (CASSANDRA-2107)
 * buffer network stack to avoid inefficient small TCP messages while avoiding
   the nagle/delayed ack problem (CASSANDRA-1896)
 * check log4j configuration for changes every 10s (CASSANDRA-1525, 1907)
 * more-efficient cross-DC replication (CASSANDRA-1530, -2051, -2138)
 * avoid polluting page cache with commitlog or sstable writes
   and seq scan operations (CASSANDRA-1470)
 * add RMI authentication options to nodetool (CASSANDRA-1921)
 * make snitches configurable at runtime (CASSANDRA-1374)
 * retry hadoop split requests on connection failure (CASSANDRA-1927)
 * implement describeOwnership for BOP, COPP (CASSANDRA-1928)
 * make read repair behave as expected for ConsistencyLevel > ONE
   (CASSANDRA-982, 2038)
 * distributed test harness (CASSANDRA-1859, 1964)
 * reduce flush lock contention (CASSANDRA-1930)
 * optimize supercolumn deserialization (CASSANDRA-1891)
 * fix CFMetaData.apply to only compare objects of the same class 
   (CASSANDRA-1962)
 * allow specifying specific SSTables to compact from JMX (CASSANDRA-1963)
 * fix race condition in MessagingService.targets (CASSANDRA-1959, 2094, 2081)
 * refuse to open sstables from a future version (CASSANDRA-1935)
 * zero-copy reads (CASSANDRA-1714)
 * fix copy bounds for word Text in wordcount demo (CASSANDRA-1993)
 * fixes for contrib/javautils (CASSANDRA-1979)
 * check more frequently for memtable expiration (CASSANDRA-2000)
 * fix writing SSTable column count statistics (CASSANDRA-1976)
 * fix streaming of multiple CFs during bootstrap (CASSANDRA-1992)
 * explicitly set JVM GC new generation size with -Xmn (CASSANDRA-1968)
 * add short options for CLI flags (CASSANDRA-1565)
 * make keyspace argument to "describe keyspace" in CLI optional
   when authenticated to keyspace already (CASSANDRA-2029)
 * added option to specify -Dcassandra.join_ring=false on startup
   to allow "warm spare" nodes or performing JMX maintenance before
   joining the ring (CASSANDRA-526)
 * log migrations at INFO (CASSANDRA-2028)
 * add CLI verbose option in file mode (CASSANDRA-2030)
 * add single-line "--" comments to CLI (CASSANDRA-2032)
 * message serialization tests (CASSANDRA-1923)
 * switch from ivy to maven-ant-tasks (CASSANDRA-2017)
 * CLI attempts to block for new schema to propagate (CASSANDRA-2044)
 * fix potential overflow in nodetool cfstats (CASSANDRA-2057)
 * add JVM shutdownhook to sync commitlog (CASSANDRA-1919)
 * allow nodes to be up without being part of  normal traffic (CASSANDRA-1951)
 * fix CLI "show keyspaces" with null options on NTS (CASSANDRA-2049)
 * fix possible ByteBuffer race conditions (CASSANDRA-2066)
 * reduce garbage generated by MessagingService to prevent load spikes
   (CASSANDRA-2058)
 * fix math in RandomPartitioner.describeOwnership (CASSANDRA-2071)
 * fix deletion of sstable non-data components (CASSANDRA-2059)
 * avoid blocking gossip while deleting handoff hints (CASSANDRA-2073)
 * ignore messages from newer versions, keep track of nodes in gossip 
   regardless of version (CASSANDRA-1970)
 * cache writing moved to CompactionManager to reduce i/o contention and
   updated to use non-cache-polluting writes (CASSANDRA-2053)
 * page through large rows when exporting to JSON (CASSANDRA-2041)
 * add flush_largest_memtables_at and reduce_cache_sizes_at options
   (CASSANDRA-2142)
 * add cli 'describe cluster' command (CASSANDRA-2127)
 * add cli support for setting username/password at 'connect' command 
   (CASSANDRA-2111)
 * add -D option to Stress.java to allow reading hosts from a file 
   (CASSANDRA-2149)
 * bound hints CF throughput between 32M and 256M (CASSANDRA-2148)
 * continue starting when invalid saved cache entries are encountered
   (CASSANDRA-2076)
 * add max_hint_window_in_ms option (CASSANDRA-1459)


0.7.0-final
 * fix offsets to ByteBuffer.get (CASSANDRA-1939)


0.7.0-rc4
 * fix cli crash after backgrounding (CASSANDRA-1875)
 * count timeouts in storageproxy latencies, and include latency 
   histograms in StorageProxyMBean (CASSANDRA-1893)
 * fix CLI get recognition of supercolumns (CASSANDRA-1899)
 * enable keepalive on intra-cluster sockets (CASSANDRA-1766)
 * count timeouts towards dynamicsnitch latencies (CASSANDRA-1905)
 * Expose index-building status in JMX + cli schema description
   (CASSANDRA-1871)
 * allow [LOCAL|EACH]_QUORUM to be used with non-NetworkTopology 
   replication Strategies
 * increased amount of index locks for faster commitlog replay
 * collect secondary index tombstones immediately (CASSANDRA-1914)
 * revert commitlog changes from #1780 (CASSANDRA-1917)
 * change RandomPartitioner min token to -1 to avoid collision w/
   tokens on actual nodes (CASSANDRA-1901)
 * examine the right nibble when validating TimeUUID (CASSANDRA-1910)
 * include secondary indexes in cleanup (CASSANDRA-1916)
 * CFS.scrubDataDirectories should also cleanup invalid secondary indexes
   (CASSANDRA-1904)
 * ability to disable/enable gossip on nodes to force them down
   (CASSANDRA-1108)


0.7.0-rc3
 * expose getNaturalEndpoints in StorageServiceMBean taking byte[]
   key; RMI cannot serialize ByteBuffer (CASSANDRA-1833)
 * infer org.apache.cassandra.locator for replication strategy classes
   when not otherwise specified
 * validation that generates less garbage (CASSANDRA-1814)
 * add TTL support to CLI (CASSANDRA-1838)
 * cli defaults to bytestype for subcomparator when creating
   column families (CASSANDRA-1835)
 * unregister index MBeans when index is dropped (CASSANDRA-1843)
 * make ByteBufferUtil.clone thread-safe (CASSANDRA-1847)
 * change exception for read requests during bootstrap from 
   InvalidRequest to Unavailable (CASSANDRA-1862)
 * respect row-level tombstones post-flush in range scans
   (CASSANDRA-1837)
 * ReadResponseResolver check digests against each other (CASSANDRA-1830)
 * return InvalidRequest when remove of subcolumn without supercolumn
   is requested (CASSANDRA-1866)
 * flush before repair (CASSANDRA-1748)
 * SSTableExport validates key order (CASSANDRA-1884)
 * large row support for SSTableExport (CASSANDRA-1867)
 * Re-cache hot keys post-compaction without hitting disk (CASSANDRA-1878)
 * manage read repair in coordinator instead of data source, to
   provide latency information to dynamic snitch (CASSANDRA-1873)


0.7.0-rc2
 * fix live-column-count of slice ranges including tombstoned supercolumn 
   with live subcolumn (CASSANDRA-1591)
 * rename o.a.c.internal.AntientropyStage -> AntiEntropyStage,
   o.a.c.request.Request_responseStage -> RequestResponseStage,
   o.a.c.internal.Internal_responseStage -> InternalResponseStage
 * add AbstractType.fromString (CASSANDRA-1767)
 * require index_type to be present when specifying index_name
   on ColumnDef (CASSANDRA-1759)
 * fix add/remove index bugs in CFMetadata (CASSANDRA-1768)
 * rebuild Strategy during system_update_keyspace (CASSANDRA-1762)
 * cli updates prompt to ... in continuation lines (CASSANDRA-1770)
 * support multiple Mutations per key in hadoop ColumnFamilyOutputFormat
   (CASSANDRA-1774)
 * improvements to Debian init script (CASSANDRA-1772)
 * use local classloader to check for version.properties (CASSANDRA-1778)
 * Validate that column names in column_metadata are valid for the
   defined comparator, and decode properly in cli (CASSANDRA-1773)
 * use cross-platform newlines in cli (CASSANDRA-1786)
 * add ExpiringColumn support to sstable import/export (CASSANDRA-1754)
 * add flush for each append to periodic commitlog mode; added
   periodic_without_flush option to disable this (CASSANDRA-1780)
 * close file handle used for post-flush truncate (CASSANDRA-1790)
 * various code cleanup (CASSANDRA-1793, -1794, -1795)
 * fix range queries against wrapped range (CASSANDRA-1781)
 * fix consistencylevel calculations for NetworkTopologyStrategy
   (CASSANDRA-1804)
 * cli support index type enum names (CASSANDRA-1810)
 * improved validation of column_metadata (CASSANDRA-1813)
 * reads at ConsistencyLevel > 1 throw UnavailableException
   immediately if insufficient live nodes exist (CASSANDRA-1803)
 * copy bytebuffers for local writes to avoid retaining the entire
   Thrift frame (CASSANDRA-1801)
 * fix NPE adding index to column w/o prior metadata (CASSANDRA-1764)
 * reduce fat client timeout (CASSANDRA-1730)
 * fix botched merge of CASSANDRA-1316


0.7.0-rc1
 * fix compaction and flush races with schema updates (CASSANDRA-1715)
 * add clustertool, config-converter, sstablekeys, and schematool 
   Windows .bat files (CASSANDRA-1723)
 * reject range queries received during bootstrap (CASSANDRA-1739)
 * fix wrapping-range queries on non-minimum token (CASSANDRA-1700)
 * add nodetool cfhistogram (CASSANDRA-1698)
 * limit repaired ranges to what the nodes have in common (CASSANDRA-1674)
 * index scan treats missing columns as not matching secondary
   expressions (CASSANDRA-1745)
 * Fix misuse of DataOutputBuffer.getData in AntiEntropyService
   (CASSANDRA-1729)
 * detect and warn when obsolete version of JNA is present (CASSANDRA-1760)
 * reduce fat client timeout (CASSANDRA-1730)
 * cleanup smallest CFs first to increase free temp space for larger ones
   (CASSANDRA-1811)
 * Update windows .bat files to work outside of main Cassandra
   directory (CASSANDRA-1713)
 * fix read repair regression from 0.6.7 (CASSANDRA-1727)
 * more-efficient read repair (CASSANDRA-1719)
 * fix hinted handoff replay (CASSANDRA-1656)
 * log type of dropped messages (CASSANDRA-1677)
 * upgrade to SLF4J 1.6.1
 * fix ByteBuffer bug in ExpiringColumn.updateDigest (CASSANDRA-1679)
 * fix IntegerType.getString (CASSANDRA-1681)
 * make -Djava.net.preferIPv4Stack=true the default (CASSANDRA-628)
 * add INTERNAL_RESPONSE verb to differentiate from responses related
   to client requests (CASSANDRA-1685)
 * log tpstats when dropping messages (CASSANDRA-1660)
 * include unreachable nodes in describeSchemaVersions (CASSANDRA-1678)
 * Avoid dropping messages off the client request path (CASSANDRA-1676)
 * fix jna errno reporting (CASSANDRA-1694)
 * add friendlier error for UnknownHostException on startup (CASSANDRA-1697)
 * include jna dependency in RPM package (CASSANDRA-1690)
 * add --skip-keys option to stress.py (CASSANDRA-1696)
 * improve cli handling of non-string keys and column names 
   (CASSANDRA-1701, -1693)
 * r/m extra subcomparator line in cli keyspaces output (CASSANDRA-1712)
 * add read repair chance to cli "show keyspaces"
 * upgrade to ConcurrentLinkedHashMap 1.1 (CASSANDRA-975)
 * fix index scan routing (CASSANDRA-1722)
 * fix tombstoning of supercolumns in range queries (CASSANDRA-1734)
 * clear endpoint cache after updating keyspace metadata (CASSANDRA-1741)
 * fix wrapping-range queries on non-minimum token (CASSANDRA-1700)
 * truncate includes secondary indexes (CASSANDRA-1747)
 * retain reference to PendingFile sstables (CASSANDRA-1749)
 * fix sstableimport regression (CASSANDRA-1753)
 * fix for bootstrap when no non-system tables are defined (CASSANDRA-1732)
 * handle replica unavailability in index scan (CASSANDRA-1755)
 * fix service initialization order deadlock (CASSANDRA-1756)
 * multi-line cli commands (CASSANDRA-1742)
 * fix race between snapshot and compaction (CASSANDRA-1736)
 * add listEndpointsPendingHints, deleteHintsForEndpoint JMX methods 
   (CASSANDRA-1551)


0.7.0-beta3
 * add strategy options to describe_keyspace output (CASSANDRA-1560)
 * log warning when using randomly generated token (CASSANDRA-1552)
 * re-organize JMX into .db, .net, .internal, .request (CASSANDRA-1217)
 * allow nodes to change IPs between restarts (CASSANDRA-1518)
 * remember ring state between restarts by default (CASSANDRA-1518)
 * flush index built flag so we can read it before log replay (CASSANDRA-1541)
 * lock row cache updates to prevent race condition (CASSANDRA-1293)
 * remove assertion causing rare (and harmless) error messages in
   commitlog (CASSANDRA-1330)
 * fix moving nodes with no keyspaces defined (CASSANDRA-1574)
 * fix unbootstrap when no data is present in a transfer range (CASSANDRA-1573)
 * take advantage of AVRO-495 to simplify our avro IDL (CASSANDRA-1436)
 * extend authorization hierarchy to column family (CASSANDRA-1554)
 * deletion support in secondary indexes (CASSANDRA-1571)
 * meaningful error message for invalid replication strategy class 
   (CASSANDRA-1566)
 * allow keyspace creation with RF > N (CASSANDRA-1428)
 * improve cli error handling (CASSANDRA-1580)
 * add cache save/load ability (CASSANDRA-1417, 1606, 1647)
 * add StorageService.getDrainProgress (CASSANDRA-1588)
 * Disallow bootstrap to an in-use token (CASSANDRA-1561)
 * Allow dynamic secondary index creation and destruction (CASSANDRA-1532)
 * log auto-guessed memtable thresholds (CASSANDRA-1595)
 * add ColumnDef support to cli (CASSANDRA-1583)
 * reduce index sample time by 75% (CASSANDRA-1572)
 * add cli support for column, strategy metadata (CASSANDRA-1578, 1612)
 * add cli support for schema modification (CASSANDRA-1584)
 * delete temp files on failed compactions (CASSANDRA-1596)
 * avoid blocking for dead nodes during removetoken (CASSANDRA-1605)
 * remove ConsistencyLevel.ZERO (CASSANDRA-1607)
 * expose in-progress compaction type in jmx (CASSANDRA-1586)
 * removed IClock & related classes from internals (CASSANDRA-1502)
 * fix removing tokens from SystemTable on decommission and removetoken
   (CASSANDRA-1609)
 * include CF metadata in cli 'show keyspaces' (CASSANDRA-1613)
 * switch from Properties to HashMap in PropertyFileSnitch to
   avoid synchronization bottleneck (CASSANDRA-1481)
 * PropertyFileSnitch configuration file renamed to 
   cassandra-topology.properties
 * add cli support for get_range_slices (CASSANDRA-1088, CASSANDRA-1619)
 * Make memtable flush thresholds per-CF instead of global 
   (CASSANDRA-1007, 1637)
 * add cli support for binary data without CfDef hints (CASSANDRA-1603)
 * fix building SSTable statistics post-stream (CASSANDRA-1620)
 * fix potential infinite loop in 2ary index queries (CASSANDRA-1623)
 * allow creating NTS keyspaces with no replicas configured (CASSANDRA-1626)
 * add jmx histogram of sstables accessed per read (CASSANDRA-1624)
 * remove system_rename_column_family and system_rename_keyspace from the
   client API until races can be fixed (CASSANDRA-1630, CASSANDRA-1585)
 * add cli sanity tests (CASSANDRA-1582)
 * update GC settings in cassandra.bat (CASSANDRA-1636)
 * cli support for index queries (CASSANDRA-1635)
 * cli support for updating schema memtable settings (CASSANDRA-1634)
 * cli --file option (CASSANDRA-1616)
 * reduce automatically chosen memtable sizes by 50% (CASSANDRA-1641)
 * move endpoint cache from snitch to strategy (CASSANDRA-1643)
 * fix commitlog recovery deleting the newly-created segment as well as
   the old ones (CASSANDRA-1644)
 * upgrade to Thrift 0.5 (CASSANDRA-1367)
 * renamed CL.DCQUORUM to LOCAL_QUORUM and DCQUORUMSYNC to EACH_QUORUM
 * cli truncate support (CASSANDRA-1653)
 * update GC settings in cassandra.bat (CASSANDRA-1636)
 * avoid logging when a node's ip/token is gossipped back to it (CASSANDRA-1666)


0.7-beta2
 * always use UTF-8 for hint keys (CASSANDRA-1439)
 * remove cassandra.yaml dependency from Hadoop and Pig (CASSADRA-1322)
 * expose CfDef metadata in describe_keyspaces (CASSANDRA-1363)
 * restore use of mmap_index_only option (CASSANDRA-1241)
 * dropping a keyspace with no column families generated an error 
   (CASSANDRA-1378)
 * rename RackAwareStrategy to OldNetworkTopologyStrategy, RackUnawareStrategy 
   to SimpleStrategy, DatacenterShardStrategy to NetworkTopologyStrategy,
   AbstractRackAwareSnitch to AbstractNetworkTopologySnitch (CASSANDRA-1392)
 * merge StorageProxy.mutate, mutateBlocking (CASSANDRA-1396)
 * faster UUIDType, LongType comparisons (CASSANDRA-1386, 1393)
 * fix setting read_repair_chance from CLI addColumnFamily (CASSANDRA-1399)
 * fix updates to indexed columns (CASSANDRA-1373)
 * fix race condition leaving to FileNotFoundException (CASSANDRA-1382)
 * fix sharded lock hash on index write path (CASSANDRA-1402)
 * add support for GT/E, LT/E in subordinate index clauses (CASSANDRA-1401)
 * cfId counter got out of sync when CFs were added (CASSANDRA-1403)
 * less chatty schema updates (CASSANDRA-1389)
 * rename column family mbeans. 'type' will now include either 
   'IndexColumnFamilies' or 'ColumnFamilies' depending on the CFS type.
   (CASSANDRA-1385)
 * disallow invalid keyspace and column family names. This includes name that
   matches a '^\w+' regex. (CASSANDRA-1377)
 * use JNA, if present, to take snapshots (CASSANDRA-1371)
 * truncate hints if starting 0.7 for the first time (CASSANDRA-1414)
 * fix FD leak in single-row slicepredicate queries (CASSANDRA-1416)
 * allow index expressions against columns that are not part of the 
   SlicePredicate (CASSANDRA-1410)
 * config-converter properly handles snitches and framed support 
   (CASSANDRA-1420)
 * remove keyspace argument from multiget_count (CASSANDRA-1422)
 * allow specifying cassandra.yaml location as (local or remote) URL
   (CASSANDRA-1126)
 * fix using DynamicEndpointSnitch with NetworkTopologyStrategy
   (CASSANDRA-1429)
 * Add CfDef.default_validation_class (CASSANDRA-891)
 * fix EstimatedHistogram.max (CASSANDRA-1413)
 * quorum read optimization (CASSANDRA-1622)
 * handle zero-length (or missing) rows during HH paging (CASSANDRA-1432)
 * include secondary indexes during schema migrations (CASSANDRA-1406)
 * fix commitlog header race during schema change (CASSANDRA-1435)
 * fix ColumnFamilyStoreMBeanIterator to use new type name (CASSANDRA-1433)
 * correct filename generated by xml->yaml converter (CASSANDRA-1419)
 * add CMSInitiatingOccupancyFraction=75 and UseCMSInitiatingOccupancyOnly
   to default JVM options
 * decrease jvm heap for cassandra-cli (CASSANDRA-1446)
 * ability to modify keyspaces and column family definitions on a live cluster
   (CASSANDRA-1285)
 * support for Hadoop Streaming [non-jvm map/reduce via stdin/out]
   (CASSANDRA-1368)
 * Move persistent sstable stats from the system table to an sstable component
   (CASSANDRA-1430)
 * remove failed bootstrap attempt from pending ranges when gossip times
   it out after 1h (CASSANDRA-1463)
 * eager-create tcp connections to other cluster members (CASSANDRA-1465)
 * enumerate stages and derive stage from message type instead of 
   transmitting separately (CASSANDRA-1465)
 * apply reversed flag during collation from different data sources
   (CASSANDRA-1450)
 * make failure to remove comitlog segment non-fatal (CASSANDRA-1348)
 * correct ordering of drain operations so CL.recover is no longer 
   necessary (CASSANDRA-1408)
 * removed keyspace from describe_splits method (CASSANDRA-1425)
 * rename check_schema_agreement to describe_schema_versions
   (CASSANDRA-1478)
 * fix QUORUM calculation for RF > 3 (CASSANDRA-1487)
 * remove tombstones during non-major compactions when bloom filter
   verifies that row does not exist in other sstables (CASSANDRA-1074)
 * nodes that coordinated a loadbalance in the past could not be seen by
   newly added nodes (CASSANDRA-1467)
 * exposed endpoint states (gossip details) via jmx (CASSANDRA-1467)
 * ensure that compacted sstables are not included when new readers are
   instantiated (CASSANDRA-1477)
 * by default, calculate heap size and memtable thresholds at runtime (CASSANDRA-1469)
 * fix races dealing with adding/dropping keyspaces and column families in
   rapid succession (CASSANDRA-1477)
 * clean up of Streaming system (CASSANDRA-1503, 1504, 1506)
 * add options to configure Thrift socket keepalive and buffer sizes (CASSANDRA-1426)
 * make contrib CassandraServiceDataCleaner recursive (CASSANDRA-1509)
 * min, max compaction threshold are configurable and persistent 
   per-ColumnFamily (CASSANDRA-1468)
 * fix replaying the last mutation in a commitlog unnecessarily 
   (CASSANDRA-1512)
 * invoke getDefaultUncaughtExceptionHandler from DTPE with the original
   exception rather than the ExecutionException wrapper (CASSANDRA-1226)
 * remove Clock from the Thrift (and Avro) API (CASSANDRA-1501)
 * Close intra-node sockets when connection is broken (CASSANDRA-1528)
 * RPM packaging spec file (CASSANDRA-786)
 * weighted request scheduler (CASSANDRA-1485)
 * treat expired columns as deleted (CASSANDRA-1539)
 * make IndexInterval configurable (CASSANDRA-1488)
 * add describe_snitch to Thrift API (CASSANDRA-1490)
 * MD5 authenticator compares plain text submitted password with MD5'd
   saved property, instead of vice versa (CASSANDRA-1447)
 * JMX MessagingService pending and completed counts (CASSANDRA-1533)
 * fix race condition processing repair responses (CASSANDRA-1511)
 * make repair blocking (CASSANDRA-1511)
 * create EndpointSnitchInfo and MBean to expose rack and DC (CASSANDRA-1491)
 * added option to contrib/word_count to output results back to Cassandra
   (CASSANDRA-1342)
 * rewrite Hadoop ColumnFamilyRecordWriter to pool connections, retry to
   multiple Cassandra nodes, and smooth impact on the Cassandra cluster
   by using smaller batch sizes (CASSANDRA-1434)
 * fix setting gc_grace_seconds via CLI (CASSANDRA-1549)
 * support TTL'd index values (CASSANDRA-1536)
 * make removetoken work like decommission (CASSANDRA-1216)
 * make cli comparator-aware and improve quote rules (CASSANDRA-1523,-1524)
 * make nodetool compact and cleanup blocking (CASSANDRA-1449)
 * add memtable, cache information to GCInspector logs (CASSANDRA-1558)
 * enable/disable HintedHandoff via JMX (CASSANDRA-1550)
 * Ignore stray files in the commit log directory (CASSANDRA-1547)
 * Disallow bootstrap to an in-use token (CASSANDRA-1561)


0.7-beta1
 * sstable versioning (CASSANDRA-389)
 * switched to slf4j logging (CASSANDRA-625)
 * add (optional) expiration time for column (CASSANDRA-699)
 * access levels for authentication/authorization (CASSANDRA-900)
 * add ReadRepairChance to CF definition (CASSANDRA-930)
 * fix heisenbug in system tests, especially common on OS X (CASSANDRA-944)
 * convert to byte[] keys internally and all public APIs (CASSANDRA-767)
 * ability to alter schema definitions on a live cluster (CASSANDRA-44)
 * renamed configuration file to cassandra.xml, and log4j.properties to
   log4j-server.properties, which must now be loaded from
   the classpath (which is how our scripts in bin/ have always done it)
   (CASSANDRA-971)
 * change get_count to require a SlicePredicate. create multi_get_count
   (CASSANDRA-744)
 * re-organized endpointsnitch implementations and added SimpleSnitch
   (CASSANDRA-994)
 * Added preload_row_cache option (CASSANDRA-946)
 * add CRC to commitlog header (CASSANDRA-999)
 * removed deprecated batch_insert and get_range_slice methods (CASSANDRA-1065)
 * add truncate thrift method (CASSANDRA-531)
 * http mini-interface using mx4j (CASSANDRA-1068)
 * optimize away copy of sliced row on memtable read path (CASSANDRA-1046)
 * replace constant-size 2GB mmaped segments and special casing for index 
   entries spanning segment boundaries, with SegmentedFile that computes 
   segments that always contain entire entries/rows (CASSANDRA-1117)
 * avoid reading large rows into memory during compaction (CASSANDRA-16)
 * added hadoop OutputFormat (CASSANDRA-1101)
 * efficient Streaming (no more anticompaction) (CASSANDRA-579)
 * split commitlog header into separate file and add size checksum to
   mutations (CASSANDRA-1179)
 * avoid allocating a new byte[] for each mutation on replay (CASSANDRA-1219)
 * revise HH schema to be per-endpoint (CASSANDRA-1142)
 * add joining/leaving status to nodetool ring (CASSANDRA-1115)
 * allow multiple repair sessions per node (CASSANDRA-1190)
 * optimize away MessagingService for local range queries (CASSANDRA-1261)
 * make framed transport the default so malformed requests can't OOM the 
   server (CASSANDRA-475)
 * significantly faster reads from row cache (CASSANDRA-1267)
 * take advantage of row cache during range queries (CASSANDRA-1302)
 * make GCGraceSeconds a per-ColumnFamily value (CASSANDRA-1276)
 * keep persistent row size and column count statistics (CASSANDRA-1155)
 * add IntegerType (CASSANDRA-1282)
 * page within a single row during hinted handoff (CASSANDRA-1327)
 * push DatacenterShardStrategy configuration into keyspace definition,
   eliminating datacenter.properties. (CASSANDRA-1066)
 * optimize forward slices starting with '' and single-index-block name 
   queries by skipping the column index (CASSANDRA-1338)
 * streaming refactor (CASSANDRA-1189)
 * faster comparison for UUID types (CASSANDRA-1043)
 * secondary index support (CASSANDRA-749 and subtasks)
 * make compaction buckets deterministic (CASSANDRA-1265)


0.6.6
 * Allow using DynamicEndpointSnitch with RackAwareStrategy (CASSANDRA-1429)
 * remove the remaining vestiges of the unfinished DatacenterShardStrategy 
   (replaced by NetworkTopologyStrategy in 0.7)
   

0.6.5
 * fix key ordering in range query results with RandomPartitioner
   and ConsistencyLevel > ONE (CASSANDRA-1145)
 * fix for range query starting with the wrong token range (CASSANDRA-1042)
 * page within a single row during hinted handoff (CASSANDRA-1327)
 * fix compilation on non-sun JDKs (CASSANDRA-1061)
 * remove String.trim() call on row keys in batch mutations (CASSANDRA-1235)
 * Log summary of dropped messages instead of spamming log (CASSANDRA-1284)
 * add dynamic endpoint snitch (CASSANDRA-981)
 * fix streaming for keyspaces with hyphens in their name (CASSANDRA-1377)
 * fix errors in hard-coded bloom filter optKPerBucket by computing it
   algorithmically (CASSANDRA-1220
 * remove message deserialization stage, and uncap read/write stages
   so slow reads/writes don't block gossip processing (CASSANDRA-1358)
 * add jmx port configuration to Debian package (CASSANDRA-1202)
 * use mlockall via JNA, if present, to prevent Linux from swapping
   out parts of the JVM (CASSANDRA-1214)


0.6.4
 * avoid queuing multiple hint deliveries for the same endpoint
   (CASSANDRA-1229)
 * better performance for and stricter checking of UTF8 column names
   (CASSANDRA-1232)
 * extend option to lower compaction priority to hinted handoff
   as well (CASSANDRA-1260)
 * log errors in gossip instead of re-throwing (CASSANDRA-1289)
 * avoid aborting commitlog replay prematurely if a flushed-but-
   not-removed commitlog segment is encountered (CASSANDRA-1297)
 * fix duplicate rows being read during mapreduce (CASSANDRA-1142)
 * failure detection wasn't closing command sockets (CASSANDRA-1221)
 * cassandra-cli.bat works on windows (CASSANDRA-1236)
 * pre-emptively drop requests that cannot be processed within RPCTimeout
   (CASSANDRA-685)
 * add ack to Binary write verb and update CassandraBulkLoader
   to wait for acks for each row (CASSANDRA-1093)
 * added describe_partitioner Thrift method (CASSANDRA-1047)
 * Hadoop jobs no longer require the Cassandra storage-conf.xml
   (CASSANDRA-1280, CASSANDRA-1047)
 * log thread pool stats when GC is excessive (CASSANDRA-1275)
 * remove gossip message size limit (CASSANDRA-1138)
 * parallelize local and remote reads during multiget, and respect snitch 
   when determining whether to do local read for CL.ONE (CASSANDRA-1317)
 * fix read repair to use requested consistency level on digest mismatch,
   rather than assuming QUORUM (CASSANDRA-1316)
 * process digest mismatch re-reads in parallel (CASSANDRA-1323)
 * switch hints CF comparator to BytesType (CASSANDRA-1274)


0.6.3
 * retry to make streaming connections up to 8 times. (CASSANDRA-1019)
 * reject describe_ring() calls on invalid keyspaces (CASSANDRA-1111)
 * fix cache size calculation for size of 100% (CASSANDRA-1129)
 * fix cache capacity only being recalculated once (CASSANDRA-1129)
 * remove hourly scan of all hints on the off chance that the gossiper
   missed a status change; instead, expose deliverHintsToEndpoint to JMX
   so it can be done manually, if necessary (CASSANDRA-1141)
 * don't reject reads at CL.ALL (CASSANDRA-1152)
 * reject deletions to supercolumns in CFs containing only standard
   columns (CASSANDRA-1139)
 * avoid preserving login information after client disconnects
   (CASSANDRA-1057)
 * prefer sun jdk to openjdk in debian init script (CASSANDRA-1174)
 * detect partioner config changes between restarts and fail fast 
   (CASSANDRA-1146)
 * use generation time to resolve node token reassignment disagreements
   (CASSANDRA-1118)
 * restructure the startup ordering of Gossiper and MessageService to avoid
   timing anomalies (CASSANDRA-1160)
 * detect incomplete commit log hearders (CASSANDRA-1119)
 * force anti-entropy service to stream files on the stream stage to avoid
   sending streams out of order (CASSANDRA-1169)
 * remove inactive stream managers after AES streams files (CASSANDRA-1169)
 * allow removing entire row through batch_mutate Deletion (CASSANDRA-1027)
 * add JMX metrics for row-level bloom filter false positives (CASSANDRA-1212)
 * added a redhat init script to contrib (CASSANDRA-1201)
 * use midpoint when bootstrapping a new machine into range with not
   much data yet instead of random token (CASSANDRA-1112)
 * kill server on OOM in executor stage as well as Thrift (CASSANDRA-1226)
 * remove opportunistic repairs, when two machines with overlapping replica
   responsibilities happen to finish major compactions of the same CF near
   the same time.  repairs are now fully manual (CASSANDRA-1190)
 * add ability to lower compaction priority (default is no change from 0.6.2)
   (CASSANDRA-1181)


0.6.2
 * fix contrib/word_count build. (CASSANDRA-992)
 * split CommitLogExecutorService into BatchCommitLogExecutorService and 
   PeriodicCommitLogExecutorService (CASSANDRA-1014)
 * add latency histograms to CFSMBean (CASSANDRA-1024)
 * make resolving timestamp ties deterministic by using value bytes
   as a tiebreaker (CASSANDRA-1039)
 * Add option to turn off Hinted Handoff (CASSANDRA-894)
 * fix windows startup (CASSANDRA-948)
 * make concurrent_reads, concurrent_writes configurable at runtime via JMX
   (CASSANDRA-1060)
 * disable GCInspector on non-Sun JVMs (CASSANDRA-1061)
 * fix tombstone handling in sstable rows with no other data (CASSANDRA-1063)
 * fix size of row in spanned index entries (CASSANDRA-1056)
 * install json2sstable, sstable2json, and sstablekeys to Debian package
 * StreamingService.StreamDestinations wouldn't empty itself after streaming
   finished (CASSANDRA-1076)
 * added Collections.shuffle(splits) before returning the splits in 
   ColumnFamilyInputFormat (CASSANDRA-1096)
 * do not recalculate cache capacity post-compaction if it's been manually 
   modified (CASSANDRA-1079)
 * better defaults for flush sorter + writer executor queue sizes
   (CASSANDRA-1100)
 * windows scripts for SSTableImport/Export (CASSANDRA-1051)
 * windows script for nodetool (CASSANDRA-1113)
 * expose PhiConvictThreshold (CASSANDRA-1053)
 * make repair of RF==1 a no-op (CASSANDRA-1090)
 * improve default JVM GC options (CASSANDRA-1014)
 * fix SlicePredicate serialization inside Hadoop jobs (CASSANDRA-1049)
 * close Thrift sockets in Hadoop ColumnFamilyRecordReader (CASSANDRA-1081)


0.6.1
 * fix NPE in sstable2json when no excluded keys are given (CASSANDRA-934)
 * keep the replica set constant throughout the read repair process
   (CASSANDRA-937)
 * allow querying getAllRanges with empty token list (CASSANDRA-933)
 * fix command line arguments inversion in clustertool (CASSANDRA-942)
 * fix race condition that could trigger a false-positive assertion
   during post-flush discard of old commitlog segments (CASSANDRA-936)
 * fix neighbor calculation for anti-entropy repair (CASSANDRA-924)
 * perform repair even for small entropy differences (CASSANDRA-924)
 * Use hostnames in CFInputFormat to allow Hadoop's naive string-based
   locality comparisons to work (CASSANDRA-955)
 * cache read-only BufferedRandomAccessFile length to avoid
   3 system calls per invocation (CASSANDRA-950)
 * nodes with IPv6 (and no IPv4) addresses could not join cluster
   (CASSANDRA-969)
 * Retrieve the correct number of undeleted columns, if any, from
   a supercolumn in a row that had been deleted previously (CASSANDRA-920)
 * fix index scans that cross the 2GB mmap boundaries for both mmap
   and standard i/o modes (CASSANDRA-866)
 * expose drain via nodetool (CASSANDRA-978)


0.6.0-RC1
 * JMX drain to flush memtables and run through commit log (CASSANDRA-880)
 * Bootstrapping can skip ranges under the right conditions (CASSANDRA-902)
 * fix merging row versions in range_slice for CL > ONE (CASSANDRA-884)
 * default write ConsistencyLeven chaned from ZERO to ONE
 * fix for index entries spanning mmap buffer boundaries (CASSANDRA-857)
 * use lexical comparison if time part of TimeUUIDs are the same 
   (CASSANDRA-907)
 * bound read, mutation, and response stages to fix possible OOM
   during log replay (CASSANDRA-885)
 * Use microseconds-since-epoch (UTC) in cli, instead of milliseconds
 * Treat batch_mutate Deletion with null supercolumn as "apply this predicate 
   to top level supercolumns" (CASSANDRA-834)
 * Streaming destination nodes do not update their JMX status (CASSANDRA-916)
 * Fix internal RPC timeout calculation (CASSANDRA-911)
 * Added Pig loadfunc to contrib/pig (CASSANDRA-910)


0.6.0-beta3
 * fix compaction bucketing bug (CASSANDRA-814)
 * update windows batch file (CASSANDRA-824)
 * deprecate KeysCachedFraction configuration directive in favor
   of KeysCached; move to unified-per-CF key cache (CASSANDRA-801)
 * add invalidateRowCache to ColumnFamilyStoreMBean (CASSANDRA-761)
 * send Handoff hints to natural locations to reduce load on
   remaining nodes in a failure scenario (CASSANDRA-822)
 * Add RowWarningThresholdInMB configuration option to warn before very 
   large rows get big enough to threaten node stability, and -x option to
   be able to remove them with sstable2json if the warning is unheeded
   until it's too late (CASSANDRA-843)
 * Add logging of GC activity (CASSANDRA-813)
 * fix ConcurrentModificationException in commitlog discard (CASSANDRA-853)
 * Fix hardcoded row count in Hadoop RecordReader (CASSANDRA-837)
 * Add a jmx status to the streaming service and change several DEBUG
   messages to INFO (CASSANDRA-845)
 * fix classpath in cassandra-cli.bat for Windows (CASSANDRA-858)
 * allow re-specifying host, port to cassandra-cli if invalid ones
   are first tried (CASSANDRA-867)
 * fix race condition handling rpc timeout in the coordinator
   (CASSANDRA-864)
 * Remove CalloutLocation and StagingFileDirectory from storage-conf files 
   since those settings are no longer used (CASSANDRA-878)
 * Parse a long from RowWarningThresholdInMB instead of an int (CASSANDRA-882)
 * Remove obsolete ControlPort code from DatabaseDescriptor (CASSANDRA-886)
 * move skipBytes side effect out of assert (CASSANDRA-899)
 * add "double getLoad" to StorageServiceMBean (CASSANDRA-898)
 * track row stats per CF at compaction time (CASSANDRA-870)
 * disallow CommitLogDirectory matching a DataFileDirectory (CASSANDRA-888)
 * default key cache size is 200k entries, changed from 10% (CASSANDRA-863)
 * add -Dcassandra-foreground=yes to cassandra.bat
 * exit if cluster name is changed unexpectedly (CASSANDRA-769)


0.6.0-beta1/beta2
 * add batch_mutate thrift command, deprecating batch_insert (CASSANDRA-336)
 * remove get_key_range Thrift API, deprecated in 0.5 (CASSANDRA-710)
 * add optional login() Thrift call for authentication (CASSANDRA-547)
 * support fat clients using gossiper and StorageProxy to perform
   replication in-process [jvm-only] (CASSANDRA-535)
 * support mmapped I/O for reads, on by default on 64bit JVMs 
   (CASSANDRA-408, CASSANDRA-669)
 * improve insert concurrency, particularly during Hinted Handoff
   (CASSANDRA-658)
 * faster network code (CASSANDRA-675)
 * stress.py moved to contrib (CASSANDRA-635)
 * row caching [must be explicitly enabled per-CF in config] (CASSANDRA-678)
 * present a useful measure of compaction progress in JMX (CASSANDRA-599)
 * add bin/sstablekeys (CASSNADRA-679)
 * add ConsistencyLevel.ANY (CASSANDRA-687)
 * make removetoken remove nodes from gossip entirely (CASSANDRA-644)
 * add ability to set cache sizes at runtime (CASSANDRA-708)
 * report latency and cache hit rate statistics with lifetime totals
   instead of average over the last minute (CASSANDRA-702)
 * support get_range_slice for RandomPartitioner (CASSANDRA-745)
 * per-keyspace replication factory and replication strategy (CASSANDRA-620)
 * track latency in microseconds (CASSANDRA-733)
 * add describe_ Thrift methods, deprecating get_string_property and 
   get_string_list_property
 * jmx interface for tracking operation mode and streams in general.
   (CASSANDRA-709)
 * keep memtables in sorted order to improve range query performance
   (CASSANDRA-799)
 * use while loop instead of recursion when trimming sstables compaction list 
   to avoid blowing stack in pathological cases (CASSANDRA-804)
 * basic Hadoop map/reduce support (CASSANDRA-342)


0.5.1
 * ensure all files for an sstable are streamed to the same directory.
   (CASSANDRA-716)
 * more accurate load estimate for bootstrapping (CASSANDRA-762)
 * tolerate dead or unavailable bootstrap target on write (CASSANDRA-731)
 * allow larger numbers of keys (> 140M) in a sstable bloom filter
   (CASSANDRA-790)
 * include jvm argument improvements from CASSANDRA-504 in debian package
 * change streaming chunk size to 32MB to accomodate Windows XP limitations
   (was 64MB) (CASSANDRA-795)
 * fix get_range_slice returning results in the wrong order (CASSANDRA-781)
 

0.5.0 final
 * avoid attempting to delete temporary bootstrap files twice (CASSANDRA-681)
 * fix bogus NaN in nodeprobe cfstats output (CASSANDRA-646)
 * provide a policy for dealing with single thread executors w/ a full queue
   (CASSANDRA-694)
 * optimize inner read in MessagingService, vastly improving multiple-node
   performance (CASSANDRA-675)
 * wait for table flush before streaming data back to a bootstrapping node.
   (CASSANDRA-696)
 * keep track of bootstrapping sources by table so that bootstrapping doesn't 
   give the indication of finishing early (CASSANDRA-673)


0.5.0 RC3
 * commit the correct version of the patch for CASSANDRA-663


0.5.0 RC2 (unreleased)
 * fix bugs in converting get_range_slice results to Thrift 
   (CASSANDRA-647, CASSANDRA-649)
 * expose java.util.concurrent.TimeoutException in StorageProxy methods
   (CASSANDRA-600)
 * TcpConnectionManager was holding on to disconnected connections, 
   giving the false indication they were being used. (CASSANDRA-651)
 * Remove duplicated write. (CASSANDRA-662)
 * Abort bootstrap if IP is already in the token ring (CASSANDRA-663)
 * increase default commitlog sync period, and wait for last sync to 
   finish before submitting another (CASSANDRA-668)


0.5.0 RC1
 * Fix potential NPE in get_range_slice (CASSANDRA-623)
 * add CRC32 to commitlog entries (CASSANDRA-605)
 * fix data streaming on windows (CASSANDRA-630)
 * GC compacted sstables after cleanup and compaction (CASSANDRA-621)
 * Speed up anti-entropy validation (CASSANDRA-629)
 * Fix anti-entropy assertion error (CASSANDRA-639)
 * Fix pending range conflicts when bootstapping or moving
   multiple nodes at once (CASSANDRA-603)
 * Handle obsolete gossip related to node movement in the case where
   one or more nodes is down when the movement occurs (CASSANDRA-572)
 * Include dead nodes in gossip to avoid a variety of problems
   and fix HH to removed nodes (CASSANDRA-634)
 * return an InvalidRequestException for mal-formed SlicePredicates
   (CASSANDRA-643)
 * fix bug determining closest neighbor for use in multiple datacenters
   (CASSANDRA-648)
 * Vast improvements in anticompaction speed (CASSANDRA-607)
 * Speed up log replay and writes by avoiding redundant serializations
   (CASSANDRA-652)


0.5.0 beta 2
 * Bootstrap improvements (several tickets)
 * add nodeprobe repair anti-entropy feature (CASSANDRA-193, CASSANDRA-520)
 * fix possibility of partition when many nodes restart at once
   in clusters with multiple seeds (CASSANDRA-150)
 * fix NPE in get_range_slice when no data is found (CASSANDRA-578)
 * fix potential NPE in hinted handoff (CASSANDRA-585)
 * fix cleanup of local "system" keyspace (CASSANDRA-576)
 * improve computation of cluster load balance (CASSANDRA-554)
 * added super column read/write, column count, and column/row delete to
   cassandra-cli (CASSANDRA-567, CASSANDRA-594)
 * fix returning live subcolumns of deleted supercolumns (CASSANDRA-583)
 * respect JAVA_HOME in bin/ scripts (several tickets)
 * add StorageService.initClient for fat clients on the JVM (CASSANDRA-535)
   (see contrib/client_only for an example of use)
 * make consistency_level functional in get_range_slice (CASSANDRA-568)
 * optimize key deserialization for RandomPartitioner (CASSANDRA-581)
 * avoid GCing tombstones except on major compaction (CASSANDRA-604)
 * increase failure conviction threshold, resulting in less nodes
   incorrectly (and temporarily) marked as down (CASSANDRA-610)
 * respect memtable thresholds during log replay (CASSANDRA-609)
 * support ConsistencyLevel.ALL on read (CASSANDRA-584)
 * add nodeprobe removetoken command (CASSANDRA-564)


0.5.0 beta
 * Allow multiple simultaneous flushes, improving flush throughput 
   on multicore systems (CASSANDRA-401)
 * Split up locks to improve write and read throughput on multicore systems
   (CASSANDRA-444, CASSANDRA-414)
 * More efficient use of memory during compaction (CASSANDRA-436)
 * autobootstrap option: when enabled, all non-seed nodes will attempt
   to bootstrap when started, until bootstrap successfully
   completes. -b option is removed.  (CASSANDRA-438)
 * Unless a token is manually specified in the configuration xml,
   a bootstraping node will use a token that gives it half the
   keys from the most-heavily-loaded node in the cluster,
   instead of generating a random token. 
   (CASSANDRA-385, CASSANDRA-517)
 * Miscellaneous bootstrap fixes (several tickets)
 * Ability to change a node's token even after it has data on it
   (CASSANDRA-541)
 * Ability to decommission a live node from the ring (CASSANDRA-435)
 * Semi-automatic loadbalancing via nodeprobe (CASSANDRA-192)
 * Add ability to set compaction thresholds at runtime via
   JMX / nodeprobe.  (CASSANDRA-465)
 * Add "comment" field to ColumnFamily definition. (CASSANDRA-481)
 * Additional JMX metrics (CASSANDRA-482)
 * JSON based export and import tools (several tickets)
 * Hinted Handoff fixes (several tickets)
 * Add key cache to improve read performance (CASSANDRA-423)
 * Simplified construction of custom ReplicationStrategy classes
   (CASSANDRA-497)
 * Graphical application (Swing) for ring integrity verification and 
   visualization was added to contrib (CASSANDRA-252)
 * Add DCQUORUM, DCQUORUMSYNC consistency levels and corresponding
   ReplicationStrategy / EndpointSnitch classes.  Experimental.
   (CASSANDRA-492)
 * Web client interface added to contrib (CASSANDRA-457)
 * More-efficient flush for Random, CollatedOPP partitioners 
   for normal writes (CASSANDRA-446) and bulk load (CASSANDRA-420)
 * Add MemtableFlushAfterMinutes, a global replacement for the old 
   per-CF FlushPeriodInMinutes setting (CASSANDRA-463)
 * optimizations to slice reading (CASSANDRA-350) and supercolumn
   queries (CASSANDRA-510)
 * force binding to given listenaddress for nodes with multiple
   interfaces (CASSANDRA-546)
 * stress.py benchmarking tool improvements (several tickets)
 * optimized replica placement code (CASSANDRA-525)
 * faster log replay on restart (CASSANDRA-539, CASSANDRA-540)
 * optimized local-node writes (CASSANDRA-558)
 * added get_range_slice, deprecating get_key_range (CASSANDRA-344)
 * expose TimedOutException to thrift (CASSANDRA-563)
 

0.4.2
 * Add validation disallowing null keys (CASSANDRA-486)
 * Fix race conditions in TCPConnectionManager (CASSANDRA-487)
 * Fix using non-utf8-aware comparison as a sanity check.
   (CASSANDRA-493)
 * Improve default garbage collector options (CASSANDRA-504)
 * Add "nodeprobe flush" (CASSANDRA-505)
 * remove NotFoundException from get_slice throws list (CASSANDRA-518)
 * fix get (not get_slice) of entire supercolumn (CASSANDRA-508)
 * fix null token during bootstrap (CASSANDRA-501)


0.4.1
 * Fix FlushPeriod columnfamily configuration regression
   (CASSANDRA-455)
 * Fix long column name support (CASSANDRA-460)
 * Fix for serializing a row that only contains tombstones
   (CASSANDRA-458)
 * Fix for discarding unneeded commitlog segments (CASSANDRA-459)
 * Add SnapshotBeforeCompaction configuration option (CASSANDRA-426)
 * Fix compaction abort under insufficient disk space (CASSANDRA-473)
 * Fix reading subcolumn slice from tombstoned CF (CASSANDRA-484)
 * Fix race condition in RVH causing occasional NPE (CASSANDRA-478)


0.4.0
 * fix get_key_range problems when a node is down (CASSANDRA-440)
   and add UnavailableException to more Thrift methods
 * Add example EndPointSnitch contrib code (several tickets)


0.4.0 RC2
 * fix SSTable generation clash during compaction (CASSANDRA-418)
 * reject method calls with null parameters (CASSANDRA-308)
 * properly order ranges in nodeprobe output (CASSANDRA-421)
 * fix logging of certain errors on executor threads (CASSANDRA-425)


0.4.0 RC1
 * Bootstrap feature is live; use -b on startup (several tickets)
 * Added multiget api (CASSANDRA-70)
 * fix Deadlock with SelectorManager.doProcess and TcpConnection.write
   (CASSANDRA-392)
 * remove key cache b/c of concurrency bugs in third-party
   CLHM library (CASSANDRA-405)
 * update non-major compaction logic to use two threshold values
   (CASSANDRA-407)
 * add periodic / batch commitlog sync modes (several tickets)
 * inline BatchMutation into batch_insert params (CASSANDRA-403)
 * allow setting the logging level at runtime via mbean (CASSANDRA-402)
 * change default comparator to BytesType (CASSANDRA-400)
 * add forwards-compatible ConsistencyLevel parameter to get_key_range
   (CASSANDRA-322)
 * r/m special case of blocking for local destination when writing with 
   ConsistencyLevel.ZERO (CASSANDRA-399)
 * Fixes to make BinaryMemtable [bulk load interface] useful (CASSANDRA-337);
   see contrib/bmt_example for an example of using it.
 * More JMX properties added (several tickets)
 * Thrift changes (several tickets)
    - Merged _super get methods with the normal ones; return values
      are now of ColumnOrSuperColumn.
    - Similarly, merged batch_insert_super into batch_insert.



0.4.0 beta
 * On-disk data format has changed to allow billions of keys/rows per
   node instead of only millions
 * Multi-keyspace support
 * Scan all sstables for all queries to avoid situations where
   different types of operation on the same ColumnFamily could
   disagree on what data was present
 * Snapshot support via JMX
 * Thrift API has changed a _lot_:
    - removed time-sorted CFs; instead, user-defined comparators
      may be defined on the column names, which are now byte arrays.
      Default comparators are provided for UTF8, Bytes, Ascii, Long (i64),
      and UUID types.
    - removed colon-delimited strings in thrift api in favor of explicit
      structs such as ColumnPath, ColumnParent, etc.  Also normalized
      thrift struct and argument naming.
    - Added columnFamily argument to get_key_range.
    - Change signature of get_slice to accept starting and ending
      columns as well as an offset.  (This allows use of indexes.)
      Added "ascending" flag to allow reasonably-efficient reverse
      scans as well.  Removed get_slice_by_range as redundant.
    - get_key_range operates on one CF at a time
    - changed `block` boolean on insert methods to ConsistencyLevel enum,
      with options of NONE, ONE, QUORUM, and ALL.
    - added similar consistency_level parameter to read methods
    - column-name-set slice with no names given now returns zero columns
      instead of all of them.  ("all" can run your server out of memory.
      use a range-based slice with a high max column count instead.)
 * Removed the web interface. Node information can now be obtained by 
   using the newly introduced nodeprobe utility.
 * More JMX stats
 * Remove magic values from internals (e.g. special key to indicate
   when to flush memtables)
 * Rename configuration "table" to "keyspace"
 * Moved to crash-only design; no more shutdown (just kill the process)
 * Lots of bug fixes

Full list of issues resolved in 0.4 is at https://issues.apache.org/jira/secure/IssueNavigator.jspa?reset=true&&pid=12310865&fixfor=12313862&resolution=1&sorter/field=issuekey&sorter/order=DESC


0.3.0 RC3
 * Fix potential deadlock under load in TCPConnection.
   (CASSANDRA-220)


0.3.0 RC2
 * Fix possible data loss when server is stopped after replaying
   log but before new inserts force memtable flush.
   (CASSANDRA-204)
 * Added BUGS file


0.3.0 RC1
 * Range queries on keys, including user-defined key collation
 * Remove support
 * Workarounds for a weird bug in JDK select/register that seems
   particularly common on VM environments. Cassandra should deploy
   fine on EC2 now
 * Much improved infrastructure: the beginnings of a decent test suite
   ("ant test" for unit tests; "nosetests" for system tests), code
   coverage reporting, etc.
 * Expanded node status reporting via JMX
 * Improved error reporting/logging on both server and client
 * Reduced memory footprint in default configuration
 * Combined blocking and non-blocking versions of insert APIs
 * Added FlushPeriodInMinutes configuration parameter to force
   flushing of infrequently-updated ColumnFamilies<|MERGE_RESOLUTION|>--- conflicted
+++ resolved
@@ -1,22 +1,9 @@
-<<<<<<< HEAD
-0.8.0-rc1
-=======
-0.7.7
+0.8-?
  * adjust hinted handoff page size to avoid OOM with large columns 
    (CASSANDRA-2652)
 
 
-0.7.6
- * force GC to reclaim disk space on flush, if necessary (CASSANDRA-2404)
- * move gossip heartbeat back to its own thread (CASSANDRA-2554)
- * fix incorrect use of NBHM.size in ReadCallback that could cause
-   reads to time out even when responses were received (CASSAMDRA-2552)
- * trigger read repair correctly for LOCAL_QUORUM reads (CASSANDRA-2556)
- * correctly reject query with missing mandatory super columns and validate
-   super column name in Deletion (CASSANDRA-2571)
- * refuse to apply migrations with older timestamps than the current 
-   schema (CASSANDRA-2536)
->>>>>>> 21b5cdb8
+0.8.0-rc1
  * faster flushes and compaction from fixing excessively pessimistic 
    rebuffering in BRAF (CASSANDRA-2581)
  * fix returning null column values in the python cql driver (CASSANDRA-2593)
