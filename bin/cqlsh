#!/bin/sh
# -*- mode: Python -*-

# Licensed to the Apache Software Foundation (ASF) under one
# or more contributor license agreements.  See the NOTICE file
# distributed with this work for additional information
# regarding copyright ownership.  The ASF licenses this file
# to you under the Apache License, Version 2.0 (the
# "License"); you may not use this file except in compliance
# with the License.  You may obtain a copy of the License at
#
#     http://www.apache.org/licenses/LICENSE-2.0
#
# Unless required by applicable law or agreed to in writing, software
# distributed under the License is distributed on an "AS IS" BASIS,
# WITHOUT WARRANTIES OR CONDITIONS OF ANY KIND, either express or implied.
# See the License for the specific language governing permissions and
# limitations under the License.

""":"
# bash code here; finds a suitable python interpreter and execs this file.
# prefer unqualified "python" if suitable:
python -c 'import sys; sys.exit(not (0x020500b0 < sys.hexversion < 0x03000000))' 2>/dev/null \
    && exec python "$0" "$@"
for pyver in 2.6 2.7 2.5; do
    which python$pyver > /dev/null 2>&1 && exec python$pyver "$0" "$@"
done
echo "No appropriate python interpreter found." >&2
exit 1
":"""

from __future__ import with_statement
from uuid import UUID

description = "CQL Shell for Apache Cassandra"
version = "5.0.1"

from StringIO import StringIO
from contextlib import contextmanager
from glob import glob

import cmd
import sys
import os
import time
import optparse
import ConfigParser
import codecs
import locale
import platform
import warnings
import csv
import getpass
from functools import partial
import traceback


readline = None
try:
    # check if tty first, cause readline doesn't check, and only cares
    # about $TERM. we don't want the funky escape code stuff to be
    # output if not a tty.
    if sys.stdin.isatty():
        import readline
except ImportError:
    pass

CQL_LIB_PREFIX = 'cassandra-driver-internal-only-'

CASSANDRA_PATH = os.path.join(os.path.dirname(os.path.realpath(__file__)), '..')

# use bundled libs for python-cql and thrift, if available. if there
# is a ../lib dir, use bundled libs there preferentially.
ZIPLIB_DIRS = [os.path.join(CASSANDRA_PATH, 'lib')]
myplatform = platform.system()
if myplatform == 'Linux':
    ZIPLIB_DIRS.append('/usr/share/cassandra/lib')

if os.environ.get('CQLSH_NO_BUNDLED', ''):
    ZIPLIB_DIRS = ()


def find_zip(libprefix):
    for ziplibdir in ZIPLIB_DIRS:
        zips = glob(os.path.join(ziplibdir, libprefix + '*.zip'))
        if zips:
            return max(zips)   # probably the highest version, if multiple

cql_zip = find_zip(CQL_LIB_PREFIX)
if cql_zip:
    ver = os.path.splitext(os.path.basename(cql_zip))[0][len(CQL_LIB_PREFIX):]
    sys.path.insert(0, os.path.join(cql_zip, 'cassandra-driver-' + ver))

third_parties = ('futures-', 'six-')

for lib in third_parties:
    lib_zip = find_zip(lib)
    if lib_zip:
        sys.path.insert(0, lib_zip)

warnings.filterwarnings("ignore", r".*blist.*")
try:
    import cassandra
except ImportError, e:
    sys.exit("\nPython Cassandra driver not installed, or not on PYTHONPATH.\n"
             'You might try "pip install cassandra-driver".\n\n'
             'Python: %s\n'
             'Module load path: %r\n\n'
             'Error: %s\n' % (sys.executable, sys.path, e))

from cassandra.cluster import Cluster, PagedResult
from cassandra.query import SimpleStatement, ordered_dict_factory
from cassandra.policies import WhiteListRoundRobinPolicy
from cassandra.protocol import QueryMessage, ResultMessage
<<<<<<< HEAD
from cassandra.marshal import int16_pack, int32_pack, uint64_pack
from cassandra.metadata import protect_name, protect_names, protect_value, KeyspaceMetadata, TableMetadata, ColumnMetadata
=======
from cassandra.metadata import protect_name, protect_names, protect_value
>>>>>>> 49c1dbda
from cassandra.auth import PlainTextAuthProvider

# cqlsh should run correctly when run out of a Cassandra source tree,
# out of an unpacked Cassandra tarball, and after a proper package install.
cqlshlibdir = os.path.join(CASSANDRA_PATH, 'pylib')
if os.path.isdir(cqlshlibdir):
    sys.path.insert(0, cqlshlibdir)

from cqlshlib import cqlhandling, cql3handling, pylexotron, sslhandling
from cqlshlib.displaying import (RED, BLUE, CYAN, ANSI_RESET, COLUMN_NAME_COLORS,
                                 FormattedValue, colorme)
from cqlshlib.formatting import format_by_type, formatter_for, format_value_utype
from cqlshlib.util import trim_if_present, get_file_encoding_bomsize
from cqlshlib.formatting import DateTimeFormat
from cqlshlib.formatting import DEFAULT_TIMESTAMP_FORMAT
from cqlshlib.formatting import DEFAULT_DATE_FORMAT
from cqlshlib.formatting import DEFAULT_NANOTIME_FORMAT
from cqlshlib.tracing import print_trace_session, print_trace

DEFAULT_HOST = '127.0.0.1'
DEFAULT_PORT = 9042
DEFAULT_CQLVER = '3.2.0'
DEFAULT_PROTOCOL_VERSION = 3

DEFAULT_FLOAT_PRECISION = 5
DEFAULT_MAX_TRACE_WAIT = 10

if readline is not None and readline.__doc__ is not None and 'libedit' in readline.__doc__:
    DEFAULT_COMPLETEKEY = '\t'
else:
    DEFAULT_COMPLETEKEY = 'tab'

cqldocs = None
cqlruleset = None

epilog = """Connects to %(DEFAULT_HOST)s:%(DEFAULT_PORT)d by default. These
defaults can be changed by setting $CQLSH_HOST and/or $CQLSH_PORT. When a
host (and optional port number) are given on the command line, they take
precedence over any defaults.""" % globals()

parser = optparse.OptionParser(description=description, epilog=epilog,
                               usage="Usage: %prog [options] [host [port]]",
                               version='cqlsh ' + version)
parser.add_option("-C", "--color", action='store_true', dest='color',
                  help='Always use color output')
parser.add_option("--no-color", action='store_false', dest='color',
                  help='Never use color output')
parser.add_option('--ssl', action='store_true', help='Use SSL', default=False)
parser.add_option("-u", "--username", help="Authenticate as user.")
parser.add_option("-p", "--password", help="Authenticate using password.")
parser.add_option('-k', '--keyspace', help='Authenticate to the given keyspace.')
parser.add_option("-f", "--file", help="Execute commands from FILE, then exit")
parser.add_option('--debug', action='store_true',
                  help='Show additional debugging information')
parser.add_option("--cqlshrc", help="Specify an alternative cqlshrc file location.")
parser.add_option('--cqlversion', default=DEFAULT_CQLVER,
                  help='Specify a particular CQL version (default: %default).'
                       ' Examples: "3.0.3", "3.1.0"')
parser.add_option("-e", "--execute", help='Execute the statement and quit.')

optvalues = optparse.Values()
(options, arguments) = parser.parse_args(sys.argv[1:], values=optvalues)

#BEGIN history/config definition
HISTORY_DIR = os.path.expanduser(os.path.join('~', '.cassandra'))

if hasattr(options, 'cqlshrc'):
    CONFIG_FILE = options.cqlshrc
    if not os.path.exists(CONFIG_FILE):
        print '\nWarning: Specified cqlshrc location `%s` does not exist.  Using `%s` instead.\n' % (CONFIG_FILE, HISTORY_DIR)
        CONFIG_FILE = os.path.join(HISTORY_DIR, 'cqlshrc')
else:
    CONFIG_FILE = os.path.join(HISTORY_DIR, 'cqlshrc')

HISTORY = os.path.join(HISTORY_DIR, 'cqlsh_history')
if not os.path.exists(HISTORY_DIR):
    try:
        os.mkdir(HISTORY_DIR)
    except OSError:
        print '\nWarning: Cannot create directory at `%s`. Command history will not be saved.\n' % HISTORY_DIR

OLD_CONFIG_FILE = os.path.expanduser(os.path.join('~', '.cqlshrc'))
if os.path.exists(OLD_CONFIG_FILE):
    os.rename(OLD_CONFIG_FILE, CONFIG_FILE)
OLD_HISTORY = os.path.expanduser(os.path.join('~', '.cqlsh_history'))
if os.path.exists(OLD_HISTORY):
    os.rename(OLD_HISTORY, HISTORY)
#END history/config definition

CQL_ERRORS = (
    cassandra.AlreadyExists, cassandra.AuthenticationFailed, cassandra.InvalidRequest,
    cassandra.Timeout, cassandra.Unauthorized, cassandra.OperationTimedOut,
    cassandra.cluster.NoHostAvailable,
    cassandra.connection.ConnectionBusy, cassandra.connection.ProtocolError, cassandra.connection.ConnectionException,
    cassandra.protocol.ErrorMessage, cassandra.protocol.InternalError, cassandra.query.TraceUnavailable
)

debug_completion = bool(os.environ.get('CQLSH_DEBUG_COMPLETION', '') == 'YES')

# we want the cql parser to understand our cqlsh-specific commands too
my_commands_ending_with_newline = (
    'help',
    '?',
    'consistency',
    'describe',
    'desc',
    'show',
    'source',
    'capture',
    'debug',
    'tracing',
    'expand',
    'paging',
    'exit',
    'quit'
)


cqlsh_syntax_completers = []


def cqlsh_syntax_completer(rulename, termname):
    def registrator(f):
        cqlsh_syntax_completers.append((rulename, termname, f))
        return f
    return registrator


cqlsh_extra_syntax_rules = r'''
<cqlshCommand> ::= <CQL_Statement>
                 | <specialCommand> ( ";" | "\n" )
                 ;

<specialCommand> ::= <describeCommand>
                   | <consistencyCommand>
                   | <showCommand>
                   | <sourceCommand>
                   | <captureCommand>
                   | <copyCommand>
                   | <debugCommand>
                   | <helpCommand>
                   | <tracingCommand>
                   | <expandCommand>
                   | <exitCommand>
                   | <pagingCommand>
                   ;

<describeCommand> ::= ( "DESCRIBE" | "DESC" )
                                  ( "KEYSPACES"
                                  | "KEYSPACE" ksname=<keyspaceName>?
                                  | ( "COLUMNFAMILY" | "TABLE" ) cf=<columnFamilyName>
                                  | ( "COLUMNFAMILIES" | "TABLES" )
                                  | "FULL"? "SCHEMA"
                                  | "CLUSTER"
                                  | "TYPES"
                                  | "TYPE" ut=<userTypeName>)
                    ;

<consistencyCommand> ::= "CONSISTENCY" ( level=<consistencyLevel> )?
                       ;

<consistencyLevel> ::= "ANY"
                     | "ONE"
                     | "TWO"
                     | "THREE"
                     | "QUORUM"
                     | "ALL"
                     | "LOCAL_QUORUM"
                     | "EACH_QUORUM"
                     | "SERIAL"
                     | "LOCAL_SERIAL"
                     | "LOCAL_ONE"
                     ;

<showCommand> ::= "SHOW" what=( "VERSION" | "HOST" | "SESSION" sessionid=<uuid> )
                ;

<sourceCommand> ::= "SOURCE" fname=<stringLiteral>
                  ;

<captureCommand> ::= "CAPTURE" ( fname=( <stringLiteral> | "OFF" ) )?
                   ;

<copyCommand> ::= "COPY" cf=<columnFamilyName>
                         ( "(" [colnames]=<colname> ( "," [colnames]=<colname> )* ")" )?
                         ( dir="FROM" ( fname=<stringLiteral> | "STDIN" )
                         | dir="TO"   ( fname=<stringLiteral> | "STDOUT" ) )
                         ( "WITH" <copyOption> ( "AND" <copyOption> )* )?
                ;

<copyOption> ::= [optnames]=<identifier> "=" [optvals]=<copyOptionVal>
               ;

<copyOptionVal> ::= <identifier>
                  | <stringLiteral>
                  ;

# avoiding just "DEBUG" so that this rule doesn't get treated as a terminal
<debugCommand> ::= "DEBUG" "THINGS"?
                 ;

<helpCommand> ::= ( "HELP" | "?" ) [topic]=( /[a-z_]*/ )*
                ;

<tracingCommand> ::= "TRACING" ( switch=( "ON" | "OFF" ) )?
                   ;

<expandCommand> ::= "EXPAND" ( switch=( "ON" | "OFF" ) )?
                   ;

<pagingCommand> ::= "PAGING" ( switch=( "ON" | "OFF" ) )?
                  ;

<exitCommand> ::= "exit" | "quit"
                ;

<qmark> ::= "?" ;
'''


@cqlsh_syntax_completer('helpCommand', 'topic')
def complete_help(ctxt, cqlsh):
    return sorted([t.upper() for t in cqldocs.get_help_topics() + cqlsh.get_help_topics()])


def complete_source_quoted_filename(ctxt, cqlsh):
    partial_path = ctxt.get_binding('partial', '')
    head, tail = os.path.split(partial_path)
    exhead = os.path.expanduser(head)
    try:
        contents = os.listdir(exhead or '.')
    except OSError:
        return ()
    matches = filter(lambda f: f.startswith(tail), contents)
    annotated = []
    for f in matches:
        match = os.path.join(head, f)
        if os.path.isdir(os.path.join(exhead, f)):
            match += '/'
        annotated.append(match)
    return annotated


cqlsh_syntax_completer('sourceCommand', 'fname')(complete_source_quoted_filename)
cqlsh_syntax_completer('captureCommand', 'fname')(complete_source_quoted_filename)


@cqlsh_syntax_completer('copyCommand', 'fname')
def copy_fname_completer(ctxt, cqlsh):
    lasttype = ctxt.get_binding('*LASTTYPE*')
    if lasttype == 'unclosedString':
        return complete_source_quoted_filename(ctxt, cqlsh)
    partial_path = ctxt.get_binding('partial')
    if partial_path == '':
        return ["'"]
    return ()


@cqlsh_syntax_completer('copyCommand', 'colnames')
def complete_copy_column_names(ctxt, cqlsh):
    existcols = map(cqlsh.cql_unprotect_name, ctxt.get_binding('colnames', ()))
    ks = cqlsh.cql_unprotect_name(ctxt.get_binding('ksname', None))
    cf = cqlsh.cql_unprotect_name(ctxt.get_binding('cfname'))
    colnames = cqlsh.get_column_names(ks, cf)
    if len(existcols) == 0:
        return [colnames[0]]
    return set(colnames[1:]) - set(existcols)


COPY_OPTIONS = ('DELIMITER', 'QUOTE', 'ESCAPE', 'HEADER', 'ENCODING', 'NULL')


@cqlsh_syntax_completer('copyOption', 'optnames')
def complete_copy_options(ctxt, cqlsh):
    optnames = map(str.upper, ctxt.get_binding('optnames', ()))
    direction = ctxt.get_binding('dir').upper()
    opts = set(COPY_OPTIONS) - set(optnames)
    if direction == 'FROM':
        opts -= ('ENCODING',)
    return opts


@cqlsh_syntax_completer('copyOption', 'optvals')
def complete_copy_opt_values(ctxt, cqlsh):
    optnames = ctxt.get_binding('optnames', ())
    lastopt = optnames[-1].lower()
    if lastopt == 'header':
        return ['true', 'false']
    return [cqlhandling.Hint('<single_character_string>')]


class NoKeyspaceError(Exception):
    pass


class KeyspaceNotFound(Exception):
    pass


class ColumnFamilyNotFound(Exception):
    pass


class VersionNotSupported(Exception):
    pass


class UserTypeNotFound(Exception):
    pass


class DecodeError(Exception):
    verb = 'decode'

    def __init__(self, thebytes, err, colname=None):
        self.thebytes = thebytes
        self.err = err
        self.colname = colname

    def __str__(self):
        return str(self.thebytes)

    def message(self):
        what = 'value %r' % (self.thebytes,)
        if self.colname is not None:
            what = 'value %r (for column %r)' % (self.thebytes, self.colname)
        return 'Failed to %s %s : %s' \
               % (self.verb, what, self.err)

    def __repr__(self):
        return '<%s %s>' % (self.__class__.__name__, self.message())


class FormatError(DecodeError):
    verb = 'format'


def full_cql_version(ver):
    while ver.count('.') < 2:
        ver += '.0'
    ver_parts = ver.split('-', 1) + ['']
    vertuple = tuple(map(int, ver_parts[0].split('.')) + [ver_parts[1]])
    return ver, vertuple

<<<<<<< HEAD
def format_value(val, output_encoding, addcolor=False, date_time_format=None,
=======

def format_value(val, output_encoding, addcolor=False, time_format=None,
>>>>>>> 49c1dbda
                 float_precision=None, colormap=None, nullval=None):
    if isinstance(val, DecodeError):
        if addcolor:
            return colorme(repr(val.thebytes), colormap, 'error')
        else:
            return FormattedValue(repr(val.thebytes))
    return format_by_type(type(val), val, output_encoding, colormap=colormap,
                          addcolor=addcolor, nullval=nullval, date_time_format=date_time_format,
                          float_precision=float_precision)


def show_warning_without_quoting_line(message, category, filename, lineno, file=None, line=None):
    if file is None:
        file = sys.stderr
    try:
        file.write(warnings.formatwarning(message, category, filename, lineno, line=''))
    except IOError:
        pass
warnings.showwarning = show_warning_without_quoting_line
warnings.filterwarnings('always', category=cql3handling.UnexpectedTableStructure)


def describe_interval(seconds):
    desc = []
    for length, unit in ((86400, 'day'), (3600, 'hour'), (60, 'minute')):
        num = int(seconds) / length
        if num > 0:
            desc.append('%d %s' % (num, unit))
            if num > 1:
                desc[-1] += 's'
        seconds %= length
    words = '%.03f seconds' % seconds
    if len(desc) > 1:
        words = ', '.join(desc) + ', and ' + words
    elif len(desc) == 1:
        words = desc[0] + ' and ' + words
    return words


def auto_format_udts():
    # when we see a new user defined type, set up the shell formatting for it
    udt_apply_params = cassandra.cqltypes.UserType.apply_parameters

    def new_apply_params(cls, *args, **kwargs):
        udt_class = udt_apply_params(*args, **kwargs)
        formatter_for(udt_class.typename)(format_value_utype)
        return udt_class

    cassandra.cqltypes.UserType.udt_apply_parameters = classmethod(new_apply_params)

    make_udt_class = cassandra.cqltypes.UserType.make_udt_class

    def new_make_udt_class(cls, *args, **kwargs):
        udt_class = make_udt_class(*args, **kwargs)
        formatter_for(udt_class.tuple_type.__name__)(format_value_utype)
        return udt_class

    cassandra.cqltypes.UserType.make_udt_class = classmethod(new_make_udt_class)


class FrozenType(cassandra.cqltypes._ParameterizedType):
    """
    Needed until the bundled python driver adds FrozenType.
    """
    typename = "frozen"
    num_subtypes = 1

    @classmethod
    def deserialize_safe(cls, byts, protocol_version):
        subtype, = cls.subtypes
        return subtype.from_binary(byts)

    @classmethod
    def serialize_safe(cls, val, protocol_version):
        subtype, = cls.subtypes
        return subtype.to_binary(val, protocol_version)


class Shell(cmd.Cmd):
    custom_prompt = os.getenv('CQLSH_PROMPT', '')
    if custom_prompt is not '':
        custom_prompt += "\n"
    default_prompt = custom_prompt + "cqlsh> "
    continue_prompt = "   ... "
    keyspace_prompt = custom_prompt + "cqlsh:%s> "
    keyspace_continue_prompt = "%s    ... "
    show_line_nums = False
    debug = False
    stop = False
    last_hist = None
    shunted_query_out = None
    use_paging = True
    csv_dialect_defaults = dict(delimiter=',', doublequote=False,
                                escapechar='\\', quotechar='"')
    default_page_size = 100

    def __init__(self, hostname, port, color=False,
                 username=None, password=None, encoding=None, stdin=None, tty=True,
                 completekey=DEFAULT_COMPLETEKEY, use_conn=None,
                 cqlver=DEFAULT_CQLVER, keyspace=None,
                 tracing_enabled=False, expand_enabled=False,
                 display_nanotime_format=DEFAULT_NANOTIME_FORMAT,
                 display_timestamp_format=DEFAULT_TIMESTAMP_FORMAT,
                 display_date_format=DEFAULT_DATE_FORMAT,
                 display_float_precision=DEFAULT_FLOAT_PRECISION,
                 max_trace_wait=DEFAULT_MAX_TRACE_WAIT,
                 ssl=False,
                 single_statement=None,
                 client_timeout=10):
        cmd.Cmd.__init__(self, completekey=completekey)
        self.hostname = hostname
        self.port = port
        self.auth_provider = None
        if username:
            if not password:
                password = getpass.getpass()
            self.auth_provider = PlainTextAuthProvider(username=username, password=password)
        self.username = username
        self.keyspace = keyspace
        self.ssl = ssl
        self.tracing_enabled = tracing_enabled
        self.expand_enabled = expand_enabled
        if use_conn:
            self.conn = use_conn
        else:
            self.conn = Cluster(contact_points=(self.hostname,), port=self.port, cql_version=cqlver,
                                protocol_version=DEFAULT_PROTOCOL_VERSION,
                                auth_provider=self.auth_provider,
                                ssl_options=sslhandling.ssl_settings(hostname, CONFIG_FILE) if ssl else None,
                                load_balancing_policy=WhiteListRoundRobinPolicy([self.hostname]))
        self.owns_connection = not use_conn
        self.set_expanded_cql_version(cqlver)

        if keyspace:
            self.session = self.conn.connect(keyspace)
        else:
            self.session = self.conn.connect()

        self.color = color

        self.display_nanotime_format = display_nanotime_format
        self.display_timestamp_format = display_timestamp_format
        self.display_date_format = display_date_format

        self.display_float_precision = display_float_precision

        # Workaround for CASSANDRA-8521 until PYTHON-205 is resolved.
        # If there is no schema metadata present (due to a schema mismatch),
        # get rid of the code that checks for a schema mismatch and force
        # the schema metadata to be built.
        if not self.conn.metadata.keyspaces:
            self.printerr("Warning: schema version mismatch detected; check the schema versions of your "
                          "nodes in system.local and system.peers.")
            original_method = self.conn.control_connection._get_schema_mismatches
            try:
                self.conn.control_connection._get_schema_mismatches = lambda *args, **kwargs: None
                future = self.conn.submit_schema_refresh()
                future.result(timeout=10)
            finally:
                self.conn.control_connection._get_schema_mismatches = original_method

        self.session.default_timeout = client_timeout
        self.session.row_factory = ordered_dict_factory
        self.get_connection_versions()

        self.current_keyspace = keyspace

        self.display_timestamp_format = display_timestamp_format
        self.display_nanotime_format = display_nanotime_format
        self.display_date_format = display_date_format

        self.max_trace_wait = max_trace_wait
        self.session.max_trace_wait = max_trace_wait
        if encoding is None:
            encoding = locale.getpreferredencoding()
        self.encoding = encoding
        self.output_codec = codecs.lookup(encoding)

        self.statement = StringIO()
        self.lineno = 1
        self.in_comment = False

        self.prompt = ''
        if stdin is None:
            stdin = sys.stdin
        self.tty = tty
        if tty:
            self.reset_prompt()
            self.report_connection()
            print 'Use HELP for help.'
        else:
            self.show_line_nums = True
        self.stdin = stdin
        self.query_out = sys.stdout
        self.consistency_level = cassandra.ConsistencyLevel.ONE
        # the python driver returns BLOBs as string, but we expect them as bytearrays
        cassandra.cqltypes.BytesType.deserialize = staticmethod(lambda byts, protocol_version: bytearray(byts))
        cassandra.cqltypes.CassandraType.support_empty_values = True

        auto_format_udts()

        self.empty_lines = 0
        self.statement_error = False
        self.single_statement = single_statement

    def set_expanded_cql_version(self, ver):
        ver, vertuple = full_cql_version(ver)
        self.cql_version = ver
        self.cql_ver_tuple = vertuple

    def cqlver_atleast(self, major, minor=0, patch=0):
        return self.cql_ver_tuple[:3] >= (major, minor, patch)

    def myformat_value(self, val, **kwargs):
        if isinstance(val, DecodeError):
            self.decoding_errors.append(val)
        try:
            dtformats = DateTimeFormat(timestamp_format=self.display_timestamp_format,
                                       date_format=self.display_date_format, nanotime_format=self.display_nanotime_format)
            return format_value(val, self.output_codec.name,
                                addcolor=self.color, date_time_format=dtformats,
                                float_precision=self.display_float_precision, **kwargs)
        except Exception, e:
            err = FormatError(val, e)
            self.decoding_errors.append(err)
            return format_value(err, self.output_codec.name, addcolor=self.color)

    def myformat_colname(self, name, table_meta=None):
        column_colors = COLUMN_NAME_COLORS.copy()
        # check column role and color appropriately
        if table_meta:
            if name in [col.name for col in table_meta.partition_key]:
                column_colors.default_factory = lambda: RED
            elif name in [col.name for col in table_meta.clustering_key]:
                column_colors.default_factory = lambda: CYAN
        return self.myformat_value(name, colormap=column_colors)

    def report_connection(self):
        self.show_host()
        self.show_version()

    def show_host(self):
        print "Connected to %s at %s:%d." % \
               (self.applycolor(self.get_cluster_name(), BLUE),
                self.hostname,
                self.port)

    def show_version(self):
        vers = self.connection_versions.copy()
        vers['shver'] = version
        # system.Versions['cql'] apparently does not reflect changes with
        # set_cql_version.
        vers['cql'] = self.cql_version
        print "[cqlsh %(shver)s | Cassandra %(build)s | CQL spec %(cql)s | Native protocol v%(protocol)s]" % vers

    def show_session(self, sessionid):
        print_trace_session(self, self.session, sessionid)

    def get_connection_versions(self):
        result, = self.session.execute("select * from system.local where key = 'local'")
        vers = {
            'build': result['release_version'],
            'protocol': result['native_protocol_version'],
            'cql': result['cql_version'],
        }
        self.connection_versions = vers

    def get_keyspace_names(self):
        return map(str, self.conn.metadata.keyspaces.keys())

    def get_columnfamily_names(self, ksname=None):
        if ksname is None:
            ksname = self.current_keyspace

        return map(str, self.get_keyspace_meta(ksname).tables.keys())

    def get_index_names(self, ksname=None):
        idxnames = []
        for cfname in self.get_columnfamily_names(ksname=ksname):
            for col in self.get_table_meta(ksname, cfname).columns.values():
                if col.index:
                    idxnames.append(col.index.name)
        return idxnames

    def get_column_names(self, ksname, cfname):
        if ksname is None:
            ksname = self.current_keyspace
        layout = self.get_table_meta(ksname, cfname)
        return [str(col) for col in layout.columns]

    def get_usertype_names(self, ksname=None):
        if ksname is None:
            ksname = self.current_keyspace

        return self.get_keyspace_meta(ksname).user_types.keys()

    def get_usertype_layout(self, ksname, typename):
        if ksname is None:
            ksname = self.current_keyspace

        ks_meta = self.get_keyspace_meta(ksname)

        try:
            user_type = ks_meta.user_types[typename]
        except KeyError:
            raise UserTypeNotFound("User type %r not found" % typename)

        return [(field_name, field_type.cql_parameterized_type())
                for field_name, field_type in zip(user_type.field_names, user_type.field_types)]

    def get_cluster_name(self):
        return self.conn.metadata.cluster_name

    def get_partitioner(self):
        return self.conn.metadata.partitioner

    def get_keyspace_meta(self, ksname):
        if not ksname in self.conn.metadata.keyspaces:
            raise KeyspaceNotFound('Keyspace %r not found.' % ksname)
        return self.conn.metadata.keyspaces[ksname]

    def get_keyspaces(self):
        return self.conn.metadata.keyspaces.values()

    def get_ring(self):
        if self.current_keyspace is None or self.current_keyspace == 'system':
            raise NoKeyspaceError("Ring view requires a current non-system keyspace")
        self.conn.metadata.token_map.rebuild_keyspace(self.current_keyspace, build_if_absent=True)
        return self.conn.metadata.token_map.tokens_to_hosts_by_ks[self.current_keyspace]

    def get_table_meta(self, ksname, tablename):
        if ksname is None:
            ksname = self.current_keyspace
        ksmeta = self.get_keyspace_meta(ksname)

        if tablename not in ksmeta.tables:
            if ksname == 'system_auth' and tablename in ['roles','role_permissions']:
                self.get_fake_auth_table_meta(ksname, tablename)
            else:
                raise ColumnFamilyNotFound("Column family %r not found" % tablename)
        else:
            return ksmeta.tables[tablename]

    def get_fake_auth_table_meta(self, ksname, tablename):
        # may be using external auth implementation so internal tables
        # aren't actually defined in schema. In this case, we'll fake
        # them up
        if tablename == 'roles':
            ks_meta = KeyspaceMetadata(ksname, True, None, None)
            table_meta = TableMetadata(ks_meta, 'roles')
            table_meta.columns['role'] = ColumnMetadata(table_meta, 'role', cassandra.cqltypes.UTF8Type)
            table_meta.columns['is_superuser'] = ColumnMetadata(table_meta, 'is_superuser', cassandra.cqltypes.BooleanType)
            table_meta.columns['can_login'] = ColumnMetadata(table_meta, 'can_login', cassandra.cqltypes.BooleanType)
        elif tablename == 'role_permissions':
            ks_meta = KeyspaceMetadata(ksname, True, None, None)
            table_meta = TableMetadata(ks_meta, 'role_permissions')
            table_meta.columns['role'] = ColumnMetadata(table_meta, 'role', cassandra.cqltypes.UTF8Type)
            table_meta.columns['resource'] = ColumnMetadata(table_meta, 'resource', cassandra.cqltypes.UTF8Type)
            table_meta.columns['permission'] = ColumnMetadata(table_meta, 'permission', cassandra.cqltypes.UTF8Type)
        else:
            raise ColumnFamilyNotFoundException("Column family %r not found" % tablename)

    def get_usertypes_meta(self):
        data = self.session.execute("select * from system.schema_usertypes")
        if not data:
            return cql3handling.UserTypesMeta({})

        return cql3handling.UserTypesMeta.from_layout(data)

    def get_trigger_names(self, ksname=None):
        if ksname is None:
            ksname = self.current_keyspace

        return [trigger.name
                for table in self.get_keyspace_meta(ksname).tables.values()
                for trigger in table.triggers.values()]

    def reset_statement(self):
        self.reset_prompt()
        self.statement.truncate(0)
        self.empty_lines = 0

    def reset_prompt(self):
        if self.current_keyspace is None:
            self.set_prompt(self.default_prompt, True)
        else:
            self.set_prompt(self.keyspace_prompt % self.current_keyspace, True)

    def set_continue_prompt(self):
        if self.empty_lines >= 3:
            self.set_prompt("Statements are terminated with a ';'.  You can press CTRL-C to cancel an incomplete statement.")
            self.empty_lines = 0
            return
        if self.current_keyspace is None:
            self.set_prompt(self.continue_prompt)
        else:
            spaces = ' ' * len(str(self.current_keyspace))
            self.set_prompt(self.keyspace_continue_prompt % spaces)
        self.empty_lines = self.empty_lines + 1 if not self.lastcmd else 0

    @contextmanager
    def prepare_loop(self):
        readline = None
        if self.tty and self.completekey:
            try:
                import readline
            except ImportError:
                if platform.system() == 'Windows':
                    print "WARNING: pyreadline dependency missing.  Install to enable tab completion."
                pass
            else:
                old_completer = readline.get_completer()
                readline.set_completer(self.complete)
                if readline.__doc__ is not None and 'libedit' in readline.__doc__:
                    readline.parse_and_bind("bind -e")
                    readline.parse_and_bind("bind '" + self.completekey + "' rl_complete")
                    readline.parse_and_bind("bind ^R em-inc-search-prev")
                else:
                    readline.parse_and_bind(self.completekey + ": complete")
        try:
            yield
        finally:
            if readline is not None:
                readline.set_completer(old_completer)

    def get_input_line(self, prompt=''):
        if self.tty:
            self.lastcmd = raw_input(prompt)
            line = self.lastcmd + '\n'
        else:
            self.lastcmd = self.stdin.readline()
            line = self.lastcmd
            if not len(line):
                raise EOFError
        self.lineno += 1
        return line

    def use_stdin_reader(self, until='', prompt=''):
        until += '\n'
        while True:
            try:
                newline = self.get_input_line(prompt=prompt)
            except EOFError:
                return
            if newline == until:
                return
            yield newline

    def cmdloop(self):
        """
        Adapted from cmd.Cmd's version, because there is literally no way with
        cmd.Cmd.cmdloop() to tell the difference between "EOF" showing up in
        input and an actual EOF.
        """
        with self.prepare_loop():
            while not self.stop:
                try:
                    if self.single_statement:
                        line = self.single_statement
                        self.stop = True
                    else:
                        line = self.get_input_line(self.prompt)
                    self.statement.write(line)
                    if self.onecmd(self.statement.getvalue()):
                        self.reset_statement()
                except EOFError:
                    self.handle_eof()
                except CQL_ERRORS, cqlerr:
                    self.printerr(str(cqlerr))
                except KeyboardInterrupt:
                    self.reset_statement()
                    print

    def onecmd(self, statementtext):
        """
        Returns true if the statement is complete and was handled (meaning it
        can be reset).
        """

        try:
            statements, in_batch = cqlruleset.cql_split_statements(statementtext)
        except pylexotron.LexingError, e:
            if self.show_line_nums:
                self.printerr('Invalid syntax at char %d' % (e.charnum,))
            else:
                self.printerr('Invalid syntax at line %d, char %d'
                              % (e.linenum, e.charnum))
            statementline = statementtext.split('\n')[e.linenum - 1]
            self.printerr('  %s' % statementline)
            self.printerr(' %s^' % (' ' * e.charnum))
            return True

        while statements and not statements[-1]:
            statements = statements[:-1]
        if not statements:
            return True
        if in_batch or statements[-1][-1][0] != 'endtoken':
            self.set_continue_prompt()
            return
        for st in statements:
            try:
                self.handle_statement(st, statementtext)
            except Exception, e:
                if self.debug:
                    traceback.print_exc()
                else:
                    self.printerr(e)
        return True

    def handle_eof(self):
        if self.tty:
            print
        statement = self.statement.getvalue()
        if statement.strip():
            if not self.onecmd(statement):
                self.printerr('Incomplete statement at end of file')
        self.do_exit()

    def handle_statement(self, tokens, srcstr):
        # Concat multi-line statements and insert into history
        if readline is not None:
            nl_count = srcstr.count("\n")

            new_hist = srcstr.replace("\n", " ").rstrip()

            if nl_count > 1 and self.last_hist != new_hist:
                readline.add_history(new_hist)

            self.last_hist = new_hist
        cmdword = tokens[0][1]
        if cmdword == '?':
            cmdword = 'help'
        custom_handler = getattr(self, 'do_' + cmdword.lower(), None)
        if custom_handler:
            parsed = cqlruleset.cql_whole_parse_tokens(tokens, srcstr=srcstr,
                                                       startsymbol='cqlshCommand')
            if parsed and not parsed.remainder:
                # successful complete parse
                return custom_handler(parsed)
            else:
                return self.handle_parse_error(cmdword, tokens, parsed, srcstr)
        return self.perform_statement(cqlruleset.cql_extract_orig(tokens, srcstr))

    def handle_parse_error(self, cmdword, tokens, parsed, srcstr):
        if cmdword.lower() in ('select', 'insert', 'update', 'delete', 'truncate',
                               'create', 'drop', 'alter', 'grant', 'revoke',
                               'batch', 'list'):
            # hey, maybe they know about some new syntax we don't. type
            # assumptions won't work, but maybe the query will.
            return self.perform_statement(cqlruleset.cql_extract_orig(tokens, srcstr))
        if parsed:
            self.printerr('Improper %s command (problem at %r).' % (cmdword, parsed.remainder[0]))
        else:
            self.printerr('Improper %s command.' % cmdword)

    def do_use(self, parsed):
        ksname = parsed.get_binding('ksname')
        if self.perform_simple_statement(SimpleStatement(parsed.extract_orig())):
            if ksname[0] == '"' and ksname[-1] == '"':
                self.current_keyspace = self.cql_unprotect_name(ksname)
            else:
                self.current_keyspace = ksname.lower()

    def do_select(self, parsed):
        tracing_was_enabled = self.tracing_enabled
        ksname = parsed.get_binding('ksname')
        stop_tracing = ksname == 'system_traces' or (ksname is None and self.current_keyspace == 'system_traces')
        self.tracing_enabled = self.tracing_enabled and not stop_tracing
        statement = parsed.extract_orig()
        self.perform_statement(statement)
        self.tracing_enabled = tracing_was_enabled

    def perform_statement(self, statement):
        stmt = SimpleStatement(statement, consistency_level=self.consistency_level, fetch_size=self.default_page_size if self.use_paging else None)
        result = self.perform_simple_statement(stmt)
        if self.tracing_enabled:
            if stmt.trace:
                print_trace(self, stmt.trace)
            else:
                msg = "Statement trace did not complete within %d seconds" % (self.session.max_trace_wait)
                self.writeresult(msg, color=RED)

        return result

    def parse_for_table_meta(self, query_string):
        try:
            parsed = cqlruleset.cql_parse(query_string)[1]
        except IndexError:
            return None
        ks = self.cql_unprotect_name(parsed.get_binding('ksname', None))
        cf = self.cql_unprotect_name(parsed.get_binding('cfname'))
        return self.get_table_meta(ks, cf)

    def perform_simple_statement(self, statement):
        if not statement:
            return False
        rows = None
        while True:
            try:
                rows = self.session.execute(statement, trace=self.tracing_enabled)
                break
            except CQL_ERRORS, err:
                self.printerr(str(err.__class__.__name__) + ": " + str(err))
                return False
            except Exception, err:
                import traceback
                self.printerr(traceback.format_exc())
                return False

        if statement.query_string[:6].lower() == 'select':
            self.print_result(rows, self.parse_for_table_meta(statement.query_string))
<<<<<<< HEAD
        elif statement.query_string.lower().startswith("list users") or statement.query_string.lower().startswith("list roles"):
            self.print_result(rows, self.get_table_meta('system_auth','roles'))
        elif statement.query_string.lower().startswith("list"):
            self.print_result(rows, self.get_table_meta('system_auth','role_permissions'))
=======
        elif statement.query_string.lower().startswith("list users"):
            self.print_result(rows, self.get_table_meta('system_auth', 'users'))
        elif statement.query_string.lower().startswith("list"):
            self.print_result(rows, self.get_table_meta('system_auth', 'permissions'))
>>>>>>> 49c1dbda
        elif rows:
            # CAS INSERT/UPDATE
            self.writeresult("")
            self.print_static_result(rows, self.parse_for_table_meta(statement.query_string))
        self.flush_output()
        return True

    def print_result(self, rows, table_meta):
        self.decoding_errors = []

        self.writeresult("")
        if isinstance(rows, PagedResult) and self.tty:
            num_rows = 0
            while True:
                page = list(rows.current_response)
                if not page:
                    break
                num_rows += len(page)
                self.print_static_result(page, table_meta)
                if not rows.response_future.has_more_pages:
                    break
                raw_input("---MORE---")

                rows.response_future.start_fetching_next_page()
                result = rows.response_future.result()
                if rows.response_future.has_more_pages:
                    rows.current_response = result.current_response
                else:
                    rows.current_response = iter(result)
        else:
            rows = list(rows or [])
            num_rows = len(rows)
            self.print_static_result(rows, table_meta)
        self.writeresult("(%d rows)" % num_rows)

        if self.decoding_errors:
            for err in self.decoding_errors[:2]:
                self.writeresult(err.message(), color=RED)
            if len(self.decoding_errors) > 2:
                self.writeresult('%d more decoding errors suppressed.'
                                 % (len(self.decoding_errors) - 2), color=RED)

    def print_static_result(self, rows, table_meta):
        if not rows:
            if not table_meta:
                return
            # print header only
            colnames = table_meta.columns.keys()  # full header
            formatted_names = [self.myformat_colname(name, table_meta) for name in colnames]
            self.print_formatted_result(formatted_names, None)
            return

        colnames = rows[0].keys()
        formatted_names = [self.myformat_colname(name, table_meta) for name in colnames]
        formatted_values = [map(self.myformat_value, row.values()) for row in rows]

        if self.expand_enabled:
            self.print_formatted_result_vertically(formatted_names, formatted_values)
        else:
            self.print_formatted_result(formatted_names, formatted_values)

    def print_formatted_result(self, formatted_names, formatted_values):
        # determine column widths
        widths = [n.displaywidth for n in formatted_names]
        if formatted_values is not None:
            for fmtrow in formatted_values:
                for num, col in enumerate(fmtrow):
                    widths[num] = max(widths[num], col.displaywidth)

        # print header
        header = ' | '.join(hdr.ljust(w, color=self.color) for (hdr, w) in zip(formatted_names, widths))
        self.writeresult(' ' + header.rstrip())
        self.writeresult('-%s-' % '-+-'.join('-' * w for w in widths))

        # stop if there are no rows
        if formatted_values is None:
            self.writeresult("")
            return

        # print row data
        for row in formatted_values:
            line = ' | '.join(col.rjust(w, color=self.color) for (col, w) in zip(row, widths))
            self.writeresult(' ' + line)

        self.writeresult("")

    def print_formatted_result_vertically(self, formatted_names, formatted_values):
        max_col_width = max([n.displaywidth for n in formatted_names])
        max_val_width = max([n.displaywidth for row in formatted_values for n in row])

        # for each row returned, list all the column-value pairs
        for row_id, row in enumerate(formatted_values):
            self.writeresult("@ Row %d" % (row_id + 1))
            self.writeresult('-%s-' % '-+-'.join(['-' * max_col_width, '-' * max_val_width]))
            for field_id, field in enumerate(row):
                column = formatted_names[field_id].ljust(max_col_width, color=self.color)
                value = field.ljust(field.displaywidth, color=self.color)
                self.writeresult(' ' + " | ".join([column, value]))
            self.writeresult('')

    def emptyline(self):
        pass

    def parseline(self, line):
        # this shouldn't be needed
        raise NotImplementedError

    def complete(self, text, state):
        if readline is None:
            return
        if state == 0:
            try:
                self.completion_matches = self.find_completions(text)
            except Exception:
                if debug_completion:
                    import traceback
                    traceback.print_exc()
                else:
                    raise
        try:
            return self.completion_matches[state]
        except IndexError:
            return None

    def find_completions(self, text):
        curline = readline.get_line_buffer()
        prevlines = self.statement.getvalue()
        wholestmt = prevlines + curline
        begidx = readline.get_begidx() + len(prevlines)
        stuff_to_complete = wholestmt[:begidx]
        return cqlruleset.cql_complete(stuff_to_complete, text, cassandra_conn=self,
                                       debug=debug_completion, startsymbol='cqlshCommand')

    def set_prompt(self, prompt, prepend_user=False):
        if prepend_user and self.username:
            self.prompt = "%s@%s" % (self.username, prompt)
            return
        self.prompt = prompt

    def cql_unprotect_name(self, namestr):
        if namestr is None:
            return
        return cqlruleset.dequote_name(namestr)

    def cql_unprotect_value(self, valstr):
        if valstr is not None:
            return cqlruleset.dequote_value(valstr)

    def print_recreate_keyspace(self, ksdef, out):
        out.write(ksdef.export_as_string())
        out.write("\n")

    def print_recreate_columnfamily(self, ksname, cfname, out):
        """
        Output CQL commands which should be pasteable back into a CQL session
        to recreate the given table.

        Writes output to the given out stream.
        """
        out.write(self.get_table_meta(ksname, cfname).export_as_string())
        out.write("\n")

    def describe_keyspaces(self):
        print
        cmd.Cmd.columnize(self, protect_names(self.get_keyspace_names()))
        print

    def describe_keyspace(self, ksname):
        print
        self.print_recreate_keyspace(self.get_keyspace_meta(ksname), sys.stdout)
        print

    def describe_columnfamily(self, ksname, cfname):
        if ksname is None:
            ksname = self.current_keyspace
        print
        self.print_recreate_columnfamily(ksname, cfname, sys.stdout)
        print

    def describe_columnfamilies(self, ksname):
        print
        if ksname is None:
            for k in self.get_keyspaces():
                name = protect_name(k.name)
                print 'Keyspace %s' % (name,)
                print '---------%s' % ('-' * len(name))
                cmd.Cmd.columnize(self, protect_names(self.get_columnfamily_names(k.name)))
                print
        else:
            cmd.Cmd.columnize(self, protect_names(self.get_columnfamily_names(ksname)))
            print

    def describe_usertypes(self, ksname):
        print
        if ksname is None:
            for ksmeta in self.get_keyspaces():
                name = protect_name(ksmeta.name)
                print 'Keyspace %s' % (name,)
                print '---------%s' % ('-' * len(name))
                cmd.Cmd.columnize(self, protect_names(ksmeta.user_types.keys()))
                print
        else:
            ksmeta = self.get_keyspace_meta(ksname)
            cmd.Cmd.columnize(self, protect_names(ksmeta.user_types.keys()))
            print

    def describe_usertype(self, ksname, typename):
        if ksname is None:
            ksname = self.current_keyspace
        print
        ksmeta = self.get_keyspace_meta(ksname)
        try:
            usertype = ksmeta.user_types[typename]
        except KeyError:
            raise UserTypeNotFound("User type %r not found" % typename)
        print usertype.as_cql_query(formatted=True)
        print

    def describe_cluster(self):
        print '\nCluster: %s' % self.get_cluster_name()
        p = trim_if_present(self.get_partitioner(), 'org.apache.cassandra.dht.')
        print 'Partitioner: %s\n' % p
        # TODO: snitch?
        #snitch = trim_if_present(self.get_snitch(), 'org.apache.cassandra.locator.')
        #print 'Snitch: %s\n' % snitch
        if self.current_keyspace is not None \
        and self.current_keyspace != 'system':
            print "Range ownership:"
            ring = self.get_ring()
            for entry in ring.items():
                print ' %39s  [%s]' % (str(entry[0].value), ', '.join([host.address for host in entry[1]]))
            print

    def describe_schema(self, include_system=False):
        print
        for k in self.get_keyspaces():
            if include_system or not k.name in cql3handling.SYSTEM_KEYSPACES:
                self.print_recreate_keyspace(k, sys.stdout)
                print

    def do_describe(self, parsed):
        """
        DESCRIBE [cqlsh only]

        (DESC may be used as a shorthand.)

          Outputs information about the connected Cassandra cluster, or about
          the data stored on it. Use in one of the following ways:

        DESCRIBE KEYSPACES

          Output the names of all keyspaces.

        DESCRIBE KEYSPACE [<keyspacename>]

          Output CQL commands that could be used to recreate the given
          keyspace, and the tables in it. In some cases, as the CQL interface
          matures, there will be some metadata about a keyspace that is not
          representable with CQL. That metadata will not be shown.

          The '<keyspacename>' argument may be omitted when using a non-system
          keyspace; in that case, the current keyspace will be described.

        DESCRIBE TABLES

          Output the names of all tables in the current keyspace, or in all
          keyspaces if there is no current keyspace.

        DESCRIBE TABLE <tablename>

          Output CQL commands that could be used to recreate the given table.
          In some cases, as above, there may be table metadata which is not
          representable and which will not be shown.

        DESCRIBE CLUSTER

          Output information about the connected Cassandra cluster, such as the
          cluster name, and the partitioner and snitch in use. When you are
          connected to a non-system keyspace, also shows endpoint-range
          ownership information for the Cassandra ring.

        DESCRIBE [FULL] SCHEMA

          Output CQL commands that could be used to recreate the entire (non-system) schema.
          Works as though "DESCRIBE KEYSPACE k" was invoked for each non-system keyspace
          k. Use DESCRIBE FULL SCHEMA to include the system keyspaces.
        """
        what = parsed.matched[1][1].lower()
        if what == 'keyspaces':
            self.describe_keyspaces()
        if what == 'keyspace':
            ksname = self.cql_unprotect_name(parsed.get_binding('ksname', ''))
            if not ksname:
                ksname = self.current_keyspace
                if ksname is None:
                    self.printerr('Not in any keyspace.')
                    return
            self.describe_keyspace(ksname)
        elif what in ('columnfamily', 'table'):
            ks = self.cql_unprotect_name(parsed.get_binding('ksname', None))
            cf = self.cql_unprotect_name(parsed.get_binding('cfname'))
            self.describe_columnfamily(ks, cf)
        elif what in ('columnfamilies', 'tables'):
            self.describe_columnfamilies(self.current_keyspace)
        elif what == 'types':
            self.describe_usertypes(self.current_keyspace)
        elif what == 'type':
            ks = self.cql_unprotect_name(parsed.get_binding('ksname', None))
            ut = self.cql_unprotect_name(parsed.get_binding('utname'))
            self.describe_usertype(ks, ut)
        elif what == 'cluster':
            self.describe_cluster()
        elif what == 'schema':
            self.describe_schema(False)
        elif what == 'full' and parsed.matched[2][1].lower() == 'schema':
            self.describe_schema(True)
    do_desc = do_describe

    def do_copy(self, parsed):
        r"""
        COPY [cqlsh only]

          COPY x FROM: Imports CSV data into a Cassandra table
          COPY x TO: Exports data from a Cassandra table in CSV format.

        COPY <table_name> [ ( column [, ...] ) ]
             FROM ( '<filename>' | STDIN )
             [ WITH <option>='value' [AND ...] ];

        COPY <table_name> [ ( column [, ...] ) ]
             TO ( '<filename>' | STDOUT )
             [ WITH <option>='value' [AND ...] ];

        Available options and defaults:

          DELIMITER=','    - character that appears between records
          QUOTE='"'        - quoting character to be used to quote fields
          ESCAPE='\'       - character to appear before the QUOTE char when quoted
          HEADER=false     - whether to ignore the first line
          NULL=''          - string that represents a null value
          ENCODING='utf8'  - encoding for CSV output (COPY TO only)

        When entering CSV data on STDIN, you can use the sequence "\."
        on a line by itself to end the data input.
        """
        ks = self.cql_unprotect_name(parsed.get_binding('ksname', None))
        if ks is None:
            ks = self.current_keyspace
            if ks is None:
                raise NoKeyspaceError("Not in any keyspace.")
        cf = self.cql_unprotect_name(parsed.get_binding('cfname'))
        columns = parsed.get_binding('colnames', None)
        if columns is not None:
            columns = map(self.cql_unprotect_name, columns)
        else:
            # default to all known columns
            columns = self.get_column_names(ks, cf)
        fname = parsed.get_binding('fname', None)
        if fname is not None:
            fname = os.path.expanduser(self.cql_unprotect_value(fname))
        copyoptnames = map(str.lower, parsed.get_binding('optnames', ()))
        copyoptvals = map(self.cql_unprotect_value, parsed.get_binding('optvals', ()))
        cleancopyoptvals = [optval.decode('string-escape') for optval in copyoptvals]
        opts = dict(zip(copyoptnames, cleancopyoptvals))

        timestart = time.time()

        direction = parsed.get_binding('dir').upper()
        if direction == 'FROM':
            rows = self.perform_csv_import(ks, cf, columns, fname, opts)
            verb = 'imported'
        elif direction == 'TO':
            rows = self.perform_csv_export(ks, cf, columns, fname, opts)
            verb = 'exported'
        else:
            raise SyntaxError("Unknown direction %s" % direction)

        timeend = time.time()
        print "%d rows %s in %s." % (rows, verb, describe_interval(timeend - timestart))

    def perform_csv_import(self, ks, cf, columns, fname, opts):
        dialect_options = self.csv_dialect_defaults.copy()
        if 'quote' in opts:
            dialect_options['quotechar'] = opts.pop('quote')
        if 'escape' in opts:
            dialect_options['escapechar'] = opts.pop('escape')
        if 'delimiter' in opts:
            dialect_options['delimiter'] = opts.pop('delimiter')
        nullval = opts.pop('null', '')
        header = bool(opts.pop('header', '').lower() == 'true')
        if dialect_options['quotechar'] == dialect_options['escapechar']:
            dialect_options['doublequote'] = True
            del dialect_options['escapechar']
        if opts:
            self.printerr('Unrecognized COPY FROM options: %s'
                          % ', '.join(opts.keys()))
            return 0

        if fname is None:
            do_close = False
            print "[Use \. on a line by itself to end input]"
            linesource = self.use_stdin_reader(prompt='[copy] ', until=r'\.')
        else:
            do_close = True
            try:
                linesource = open(fname, 'rb')
            except IOError, e:
                self.printerr("Can't open %r for reading: %s" % (fname, e))
                return 0

        current_record = None
        try:
            if header:
                linesource.next()
            reader = csv.reader(linesource, **dialect_options)

            from multiprocessing import Process, Pipe, cpu_count

            # Pick a resonable number of child processes. We need to leave at
            # least one core for the parent process.  This doesn't necessarily
            # need to be capped at 4, but it's currently enough to keep
            # a single local Cassandra node busy, and I see lower throughput
            # with more processes.
            try:
                num_processes = max(1, min(4, cpu_count() - 1))
            except NotImplementedError:
                num_processes = 1

            processes, pipes = [], [],
            for i in range(num_processes):
                parent_conn, child_conn = Pipe()
                pipes.append(parent_conn)
                processes.append(Process(target=self.multiproc_import, args=(child_conn, ks, cf, columns, nullval)))

            for process in processes:
                process.start()

            last_checkpoint_time = time.time()
            current_rate = 0.0
            for current_record, row in enumerate(reader, start=1):
                # write to the child process
                pipes[current_record % num_processes].send((current_record, row))

                # update the progress and current rate periodically
                if (current_record % 10000) == 0:
                    new_checkpoint_time = time.time()
                    new_rate = 10000.0 / (new_checkpoint_time - last_checkpoint_time)
                    last_checkpoint_time = new_checkpoint_time

                    # smooth the rate a bit
                    if current_rate == 0.0:
                        current_rate = new_rate
                    else:
                        current_rate = (current_rate + new_rate) / 2.0

                    output = 'Processed %s rows; Write: %.2f rows/s\r' % \
                             (current_record, current_rate)
                    sys.stdout.write(output)
                    sys.stdout.flush()

                # check for any errors reported by the children
                if (current_record % 100) == 0:
                    if self._check_child_pipes(current_record, pipes):
                        # no errors seen, continue with outer loop
                        continue
                    else:
                        # errors seen, break out of outer loop
                        break
        except Exception, exc:
            if current_record is None:
                # we failed before we started
                self.printerr("\nError starting import process:\n")
                self.printerr(str(exc))
                if self.debug:
                    traceback.print_exc()
            else:
                self.printerr("\n" + str(exc))
                self.printerr("\nAborting import at record #%d. "
                              "Previously inserted records and some records after "
                              "this number may be present."
                              % (current_record,))
                if self.debug:
                    traceback.print_exc()
        finally:
            # send a message that indicates we're done
            for pipe in pipes:
                pipe.send((None, None))

            for process in processes:
                process.join()

            self._check_child_pipes(current_record, pipes)

            for pipe in pipes:
                pipe.close()

            if do_close:
                linesource.close()
            elif self.tty:
                print

        return current_record

    def _check_child_pipes(self, current_record, pipes):
        # check the pipes for errors from child processes
        for pipe in pipes:
            if pipe.poll():
                try:
                    (record_num, error) = pipe.recv()
                    self.printerr("\n" + str(error))
                    self.printerr(
                        "Aborting import at record #%d. "
                        "Previously inserted records are still present, "
                        "and some records after that may be present as well."
                        % (record_num,))
                    return False
                except EOFError:
                    # pipe is closed, nothing to read
                    self.printerr("\nChild process died without notification, "
                                  "aborting import at record #%d. Previously "
                                  "inserted records are probably still present, "
                                  "and some records after that may be present "
                                  "as well." % (current_record,))
                    return False
        return True

    def multiproc_import(self, pipe, ks, cf, columns, nullval):
        """
        This method is where child processes start when doing a COPY FROM
        operation.  The child process will open one connection to the node and
        interact directly with the connection, bypassing most of the driver
        code.  Because we don't need retries, connection pooling, thread safety,
        and other fancy features, this is okay.
        """

        # open a new connection for this subprocess
        new_cluster = Cluster(
                contact_points=(self.hostname,),
                port=self.port,
                cql_version=self.conn.cql_version,
                protocol_version=DEFAULT_PROTOCOL_VERSION,
                auth_provider=self.auth_provider,
                ssl_options=sslhandling.ssl_settings(self.hostname, CONFIG_FILE) if self.ssl else None,
                load_balancing_policy=WhiteListRoundRobinPolicy([self.hostname]),
                compression=None)
        session = new_cluster.connect(self.keyspace)
        conn = session._pools.values()[0]._connection

        # pre-build as much of the query as we can
        table_meta = self.get_table_meta(ks, cf)
        pk_cols = [col.name for col in table_meta.primary_key]
        cqltypes = [table_meta.columns[name].typestring for name in columns]
        pk_indexes = [columns.index(col.name) for col in table_meta.primary_key]
        query = 'INSERT INTO %s.%s (%s) VALUES (%%s)' % (
            protect_name(ks),
            protect_name(cf),
            ', '.join(protect_names(columns)))

        # we need to handle some types specially
        should_escape = [t in ('ascii', 'text', 'timestamp', 'date', 'time', 'inet') for t in cqltypes]

        insert_timestamp = int(time.time() * 1e6)

        def callback(record_num, response):
            # This is the callback we register for all inserts.  Because this
            # is run on the event-loop thread, we need to hold a lock when
            # adjusting in_flight.
            with conn.lock:
                conn.in_flight -= 1

            if not isinstance(response, ResultMessage):
                # It's an error. Notify the parent process and let it send
                # a stop signal to all child processes (including this one).
                pipe.send((record_num, str(response)))
                if isinstance(response, Exception) and self.debug:
                    traceback.print_exc(response)

        current_record = 0
        insert_num = 0
        try:
            while True:
                # To avoid totally maxing out the connection,
                # defer to the reactor thread when we're close
                # to capacity
                if conn.in_flight > (conn.max_request_id * 0.9):
                    conn._readable = True
                    time.sleep(0.05)
                    continue

                try:
                    (current_record, row) = pipe.recv()
                except EOFError:
                    # the pipe was closed and there's nothing to receive
                    sys.stdout.write('Failed to read from pipe:\n\n')
                    sys.stdout.flush()
                    conn._writable = True
                    conn._readable = True
                    break

                # see if the parent process has signaled that we are done
                if (current_record, row) == (None, None):
                    conn._writable = True
                    conn._readable = True
                    pipe.close()
                    break

                # format the values in the row
                for i, value in enumerate(row):
                    if value != nullval:
                        if should_escape[i]:
                            row[i] = protect_value(value)
                    elif i in pk_indexes:
                        # By default, nullval is an empty string. See CASSANDRA-7792 for details.
                        message = "Cannot insert null value for primary key column '%s'." % (pk_cols[i],)
                        if nullval == '':
                            message += " If you want to insert empty strings, consider using " \
                                       "the WITH NULL=<marker> option for COPY."
                        pipe.send((current_record, message))
                        return
                    else:
                        row[i] = 'null'

                full_query = query % (','.join(row),)
                query_message = QueryMessage(
                    full_query, self.consistency_level, serial_consistency_level=None,
                    fetch_size=None, paging_state=None, timestamp=insert_timestamp)

                request_id = conn.get_request_id()
                binary_message = query_message.to_binary(
                    stream_id=request_id, protocol_version=DEFAULT_PROTOCOL_VERSION, compression=None)

                # add the message directly to the connection's queue
                with conn.lock:
                    conn.in_flight += 1
                conn._callbacks[request_id] = partial(callback, current_record)
                conn.deque.append(binary_message)

                # every 50 records, clear the pending writes queue and read
                # any responses we have
                if insert_num % 50 == 0:
                    conn._writable = True
                    conn._readable = True

                insert_num += 1
        except Exception, exc:
            pipe.send((current_record, exc))
        finally:
            # wait for any pending requests to finish
            while conn.in_flight > 0:
                conn._readable = True
                time.sleep(0.01)

            new_cluster.shutdown()

    def perform_csv_export(self, ks, cf, columns, fname, opts):
        dialect_options = self.csv_dialect_defaults.copy()
        if 'quote' in opts:
            dialect_options['quotechar'] = opts.pop('quote')
        if 'escape' in opts:
            dialect_options['escapechar'] = opts.pop('escape')
        if 'delimiter' in opts:
            dialect_options['delimiter'] = opts.pop('delimiter')
        encoding = opts.pop('encoding', 'utf8')
        nullval = opts.pop('null', '')
        header = bool(opts.pop('header', '').lower() == 'true')
        if dialect_options['quotechar'] == dialect_options['escapechar']:
            dialect_options['doublequote'] = True
            del dialect_options['escapechar']

        if opts:
            self.printerr('Unrecognized COPY TO options: %s'
                          % ', '.join(opts.keys()))
            return 0

        if fname is None:
            do_close = False
            csvdest = sys.stdout
        else:
            do_close = True
            try:
                csvdest = open(fname, 'wb')
            except IOError, e:
                self.printerr("Can't open %r for writing: %s" % (fname, e))
                return 0
        wmeter = meter.Meter()
        try:
            dtformats = DateTimeFormat(self.display_timestamp_format, self.display_date_format, self.display_nanotime_format)
            dump = self.prep_export_dump(ks, cf, columns)
            writer = csv.writer(csvdest, **dialect_options)
            if header:
                writer.writerow(columns)
            for row in dump:
                fmt = lambda v: \
                    format_value(v, output_encoding=encoding, nullval=nullval,
                                 date_time_format=dtformats,
                                 float_precision=self.display_float_precision).strval
                writer.writerow(map(fmt, row.values()))
                wmeter.mark_written()
            wmeter.done()
        finally:
            if do_close:
                csvdest.close()
        return wmeter.num_finished()

    def prep_export_dump(self, ks, cf, columns):
        if columns is None:
            columns = self.get_column_names(ks, cf)
        columnlist = ', '.join(protect_names(columns))
        query = 'SELECT %s FROM %s.%s' % (columnlist, protect_name(ks), protect_name(cf))
        return self.session.execute(query)

    def do_show(self, parsed):
        """
        SHOW [cqlsh only]

          Displays information about the current cqlsh session. Can be called in
          the following ways:

        SHOW VERSION

          Shows the version and build of the connected Cassandra instance, as
          well as the versions of the CQL spec and the Thrift protocol that
          the connected Cassandra instance understands.

        SHOW HOST

          Shows where cqlsh is currently connected.

        SHOW SESSION <sessionid>

          Pretty-prints the requested tracing session.
        """
        showwhat = parsed.get_binding('what').lower()
        if showwhat == 'version':
            self.get_connection_versions()
            self.show_version()
        elif showwhat == 'host':
            self.show_host()
        elif showwhat.startswith('session'):
            session_id = parsed.get_binding('sessionid').lower()
            self.show_session(UUID(session_id))
        else:
            self.printerr('Wait, how do I show %r?' % (showwhat,))

    def do_source(self, parsed):
        """
        SOURCE [cqlsh only]

        Executes a file containing CQL statements. Gives the output for each
        statement in turn, if any, or any errors that occur along the way.

        Errors do NOT abort execution of the CQL source file.

        Usage:

          SOURCE '<file>';

        That is, the path to the file to be executed must be given inside a
        string literal. The path is interpreted relative to the current working
        directory. The tilde shorthand notation ('~/mydir') is supported for
        referring to $HOME.

        See also the --file option to cqlsh.
        """
        fname = parsed.get_binding('fname')
        fname = os.path.expanduser(self.cql_unprotect_value(fname))
        try:
            encoding, bom_size = get_file_encoding_bomsize(fname)
            f = codecs.open(fname, 'r', encoding)
            f.seek(bom_size)
        except IOError, e:
            self.printerr('Could not open %r: %s' % (fname, e))
            return
        subshell = Shell(self.hostname, self.port,
                         color=self.color, encoding=self.encoding, stdin=f,
                         tty=False, use_conn=self.conn, cqlver=self.cql_version,
                         display_timestamp_format=self.display_timestamp_format,
                         display_date_format=self.display_date_format,
                         display_nanotime_format=self.display_nanotime_format,
                         display_float_precision=self.display_float_precision,
                         max_trace_wait=self.max_trace_wait)
        subshell.cmdloop()
        f.close()

    def do_capture(self, parsed):
        """
        CAPTURE [cqlsh only]

        Begins capturing command output and appending it to a specified file.
        Output will not be shown at the console while it is captured.

        Usage:

          CAPTURE '<file>';
          CAPTURE OFF;
          CAPTURE;

        That is, the path to the file to be appended to must be given inside a
        string literal. The path is interpreted relative to the current working
        directory. The tilde shorthand notation ('~/mydir') is supported for
        referring to $HOME.

        Only query result output is captured. Errors and output from cqlsh-only
        commands will still be shown in the cqlsh session.

        To stop capturing output and show it in the cqlsh session again, use
        CAPTURE OFF.

        To inspect the current capture configuration, use CAPTURE with no
        arguments.
        """
        fname = parsed.get_binding('fname')
        if fname is None:
            if self.shunted_query_out is not None:
                print "Currently capturing query output to %r." % (self.query_out.name,)
            else:
                print "Currently not capturing query output."
            return

        if fname.upper() == 'OFF':
            if self.shunted_query_out is None:
                self.printerr('Not currently capturing output.')
                return
            self.query_out.close()
            self.query_out = self.shunted_query_out
            self.color = self.shunted_color
            self.shunted_query_out = None
            del self.shunted_color
            return

        if self.shunted_query_out is not None:
            self.printerr('Already capturing output to %s. Use CAPTURE OFF'
                          ' to disable.' % (self.query_out.name,))
            return

        fname = os.path.expanduser(self.cql_unprotect_value(fname))
        try:
            f = open(fname, 'a')
        except IOError, e:
            self.printerr('Could not open %r for append: %s' % (fname, e))
            return
        self.shunted_query_out = self.query_out
        self.shunted_color = self.color
        self.query_out = f
        self.color = False
        print 'Now capturing query output to %r.' % (fname,)

    def do_tracing(self, parsed):
        """
        TRACING [cqlsh]

          Enables or disables request tracing.

        TRACING ON

          Enables tracing for all further requests.

        TRACING OFF

          Disables tracing.

        TRACING

          TRACING with no arguments shows the current tracing status.
        """
        self.tracing_enabled = SwitchCommand("TRACING", "Tracing").execute(self.tracing_enabled, parsed, self.printerr)

    def do_expand(self, parsed):
        """
        EXPAND [cqlsh]

          Enables or disables expanded (vertical) output.

        EXPAND ON

          Enables expanded (vertical) output.

        EXPAND OFF

          Disables expanded (vertical) output.

        EXPAND

          EXPAND with no arguments shows the current value of expand setting.
        """
        self.expand_enabled = SwitchCommand("EXPAND", "Expanded output").execute(self.expand_enabled, parsed, self.printerr)

    def do_consistency(self, parsed):
        """
        CONSISTENCY [cqlsh only]

           Overrides default consistency level (default level is ONE).

        CONSISTENCY <level>

           Sets consistency level for future requests.

           Valid consistency levels:

           ANY, ONE, TWO, THREE, QUORUM, ALL, LOCAL_ONE, LOCAL_QUORUM and EACH_QUORUM.

        CONSISTENCY

           CONSISTENCY with no arguments shows the current consistency level.
        """
        level = parsed.get_binding('level')
        if level is None:
            print 'Current consistency level is %s.' % (cassandra.ConsistencyLevel.value_to_name[self.consistency_level])
            return

        self.consistency_level = cassandra.ConsistencyLevel.name_to_value[level.upper()]
        print 'Consistency level set to %s.' % (level.upper(),)

    def do_exit(self, parsed=None):
        """
        EXIT/QUIT [cqlsh only]

        Exits cqlsh.
        """
        self.stop = True
        if self.owns_connection:
            self.conn.shutdown()
    do_quit = do_exit

    def do_debug(self, parsed):
        import pdb
        pdb.set_trace()

    def get_help_topics(self):
        topics = [t[3:] for t in dir(self) if t.startswith('do_') and getattr(self, t, None).__doc__]
        for hide_from_help in ('quit',):
            topics.remove(hide_from_help)
        return topics

    def columnize(self, slist, *a, **kw):
        return cmd.Cmd.columnize(self, sorted([u.upper() for u in slist]), *a, **kw)

    def do_help(self, parsed):
        """
        HELP [cqlsh only]

        Gives information about cqlsh commands. To see available topics,
        enter "HELP" without any arguments. To see help on a topic,
        use "HELP <topic>".
        """
        topics = parsed.get_binding('topic', ())
        if not topics:
            shell_topics = [t.upper() for t in self.get_help_topics()]
            self.print_topics("\nDocumented shell commands:", shell_topics, 15, 80)
            cql_topics = [t.upper() for t in cqldocs.get_help_topics()]
            self.print_topics("CQL help topics:", cql_topics, 15, 80)
            return
        for t in topics:
            if t.lower() in self.get_help_topics():
                doc = getattr(self, 'do_' + t.lower()).__doc__
                self.stdout.write(doc + "\n")
            elif t.lower() in cqldocs.get_help_topics():
                cqldocs.print_help_topic(t)
            else:
                self.printerr("*** No help on %s" % (t,))

    def do_paging(self, parsed):
        """
        PAGING [cqlsh]

          Enables or disables query paging.

        PAGING ON

          Enables query paging for all further queries.

        PAGING OFF

          Disables paging.

        PAGING

          PAGING with no arguments shows the current query paging status.
        """
        self.use_paging = SwitchCommand("PAGING", "Query paging").execute(self.use_paging, parsed, self.printerr)

    def applycolor(self, text, color=None):
        if not color or not self.color:
            return text
        return color + text + ANSI_RESET

    def writeresult(self, text, color=None, newline=True, out=None):
        if out is None:
            out = self.query_out
        out.write(self.applycolor(str(text), color) + ('\n' if newline else ''))

    def flush_output(self):
        self.query_out.flush()

    def printerr(self, text, color=RED, newline=True, shownum=None):
        self.statement_error = True
        if shownum is None:
            shownum = self.show_line_nums
        if shownum:
            text = '%s:%d:%s' % (self.stdin.name, self.lineno, text)
        self.writeresult(text, color, newline=newline, out=sys.stderr)


class SwitchCommand(object):
    command = None
    description = None

    def __init__(self, command, desc):
        self.command = command
        self.description = desc

    def execute(self, state, parsed, printerr):
        switch = parsed.get_binding('switch')
        if switch is None:
            if state:
                print "%s is currently enabled. Use %s OFF to disable" \
                      % (self.description, self.command)
            else:
                print "%s is currently disabled. Use %s ON to enable." \
                      % (self.description, self.command)
            return state

        if switch.upper() == 'ON':
            if state:
                printerr('%s is already enabled. Use %s OFF to disable.'
                         % (self.description, self.command))
                return state
            print 'Now %s is enabled' % (self.description,)
            return True

        if switch.upper() == 'OFF':
            if not state:
                printerr('%s is not enabled.' % (self.description,))
                return state
            print 'Disabled %s.' % (self.description,)
            return False


def option_with_default(cparser_getter, section, option, default=None):
    try:
        return cparser_getter(section, option)
    except ConfigParser.Error:
        return default


def raw_option_with_default(configs, section, option, default=None):
    """
    Same (almost) as option_with_default() but won't do any string interpolation.
    Useful for config values that include '%' symbol, e.g. time format string.
    """
    try:
        return configs.get(section, option, raw=True)
    except ConfigParser.Error:
        return default


def should_use_color():
    if not sys.stdout.isatty():
        return False
    if os.environ.get('TERM', '') in ('dumb', ''):
        return False
    try:
        import subprocess
        p = subprocess.Popen(['tput', 'colors'], stdout=subprocess.PIPE)
        stdout, _ = p.communicate()
        if int(stdout.strip()) < 8:
            return False
    except (OSError, ImportError, ValueError):
        # oh well, we tried. at least we know there's a $TERM and it's
        # not "dumb".
        pass
    return True


def read_options(cmdlineargs, environment):
    configs = ConfigParser.SafeConfigParser()
    configs.read(CONFIG_FILE)

    rawconfigs = ConfigParser.RawConfigParser()
    rawconfigs.read(CONFIG_FILE)

    optvalues = optparse.Values()
    optvalues.username = option_with_default(configs.get, 'authentication', 'username')
    optvalues.password = option_with_default(rawconfigs.get, 'authentication', 'password')
    optvalues.keyspace = option_with_default(configs.get, 'authentication', 'keyspace')
    optvalues.completekey = option_with_default(configs.get, 'ui', 'completekey',
                                                DEFAULT_COMPLETEKEY)
    optvalues.color = option_with_default(configs.getboolean, 'ui', 'color')
    optvalues.time_format = raw_option_with_default(configs, 'ui', 'time_format',
                                                    DEFAULT_TIMESTAMP_FORMAT)
    optvalues.nanotime_format = raw_option_with_default(configs, 'ui', 'nanotime_format',
                                                    DEFAULT_NANOTIME_FORMAT)
    optvalues.date_format = raw_option_with_default(configs, 'ui', 'date_format',
                                                    DEFAULT_DATE_FORMAT)
    optvalues.float_precision = option_with_default(configs.getint, 'ui', 'float_precision',
                                                    DEFAULT_FLOAT_PRECISION)
    optvalues.field_size_limit = option_with_default(configs.getint, 'csv', 'field_size_limit', csv.field_size_limit())
    optvalues.max_trace_wait = option_with_default(configs.getfloat, 'tracing', 'max_trace_wait',
                                                   DEFAULT_MAX_TRACE_WAIT)

    optvalues.debug = False
    optvalues.file = None
    optvalues.ssl = False

    optvalues.tty = sys.stdin.isatty()
    optvalues.cqlversion = option_with_default(configs.get, 'cql', 'version', DEFAULT_CQLVER)
    optvalues.execute = None

    (options, arguments) = parser.parse_args(cmdlineargs, values=optvalues)

    hostname = option_with_default(configs.get, 'connection', 'hostname', DEFAULT_HOST)
    port = option_with_default(configs.get, 'connection', 'port', DEFAULT_PORT)
    options.client_timeout = option_with_default(configs.get, 'connection', 'client_timeout', '10')
    if options.client_timeout.lower() == 'none':
        options.client_timeout = None
    else:
        options.client_timeout = int(options.client_timeout)

    hostname = environment.get('CQLSH_HOST', hostname)
    port = environment.get('CQLSH_PORT', port)

    if len(arguments) > 0:
        hostname = arguments[0]
    if len(arguments) > 1:
        port = arguments[1]

    if options.file or options.execute:
        options.tty = False

    if options.execute and not options.execute.endswith(';'):
        options.execute += ';'

    if optvalues.color in (True, False):
        options.color = optvalues.color
    else:
        if options.file is not None:
            options.color = False
        else:
            options.color = should_use_color()

    options.cqlversion, cqlvertup = full_cql_version(options.cqlversion)
    if cqlvertup[0] < 3:
        parser.error('%r is not a supported CQL version.' % options.cqlversion)
    else:
        options.cqlmodule = cql3handling

    try:
        port = int(port)
    except ValueError:
        parser.error('%r is not a valid port number.' % port)

    return options, hostname, port


def setup_cqlruleset(cqlmodule):
    global cqlruleset
    cqlruleset = cqlmodule.CqlRuleSet
    cqlruleset.append_rules(cqlsh_extra_syntax_rules)
    for rulename, termname, func in cqlsh_syntax_completers:
        cqlruleset.completer_for(rulename, termname)(func)
    cqlruleset.commands_end_with_newline.update(my_commands_ending_with_newline)


def setup_cqldocs(cqlmodule):
    global cqldocs
    cqldocs = cqlmodule.cqldocs


def init_history():
    if readline is not None:
        try:
            readline.read_history_file(HISTORY)
        except IOError:
            pass
        delims = readline.get_completer_delims()
        delims.replace("'", "")
        delims += '.'
        readline.set_completer_delims(delims)


def save_history():
    if readline is not None:
        try:
            readline.write_history_file(HISTORY)
        except IOError:
            pass


def main(options, hostname, port):
    setup_cqlruleset(options.cqlmodule)
    setup_cqldocs(options.cqlmodule)
    init_history()
    csv.field_size_limit(options.field_size_limit)

    if options.file is None:
        stdin = None
    else:
        try:
            encoding, bom_size = get_file_encoding_bomsize(options.file)
            stdin = codecs.open(options.file, 'r', encoding)
            stdin.seek(bom_size)
        except IOError, e:
            sys.exit("Can't open %r: %s" % (options.file, e))

    if options.debug:
        sys.stderr.write("Using CQL driver: %s\n" % (cassandra,))

    try:
        shell = Shell(hostname,
                      port,
                      color=options.color,
                      username=options.username,
                      password=options.password,
                      stdin=stdin,
                      tty=options.tty,
                      completekey=options.completekey,
                      cqlver=options.cqlversion,
                      keyspace=options.keyspace,
                      display_timestamp_format=options.time_format,
                      display_nanotime_format=options.nanotime_format,
                      display_date_format=options.date_format,
                      display_float_precision=options.float_precision,
                      max_trace_wait=options.max_trace_wait,
                      ssl=options.ssl,
                      single_statement=options.execute,
                      client_timeout=options.client_timeout)
    except KeyboardInterrupt:
        sys.exit('Connection aborted.')
    except CQL_ERRORS, e:
        sys.exit('Connection error: %s' % (e,))
    except VersionNotSupported, e:
        sys.exit('Unsupported CQL version: %s' % (e,))
    if options.debug:
        shell.debug = True

    shell.cmdloop()
    save_history()
    batch_mode = options.file or options.execute
    if batch_mode and shell.statement_error:
        sys.exit(2)


if __name__ == '__main__':
    main(*read_options(sys.argv[1:], os.environ))

# vim: set ft=python et ts=4 sw=4 :<|MERGE_RESOLUTION|>--- conflicted
+++ resolved
@@ -112,12 +112,7 @@
 from cassandra.query import SimpleStatement, ordered_dict_factory
 from cassandra.policies import WhiteListRoundRobinPolicy
 from cassandra.protocol import QueryMessage, ResultMessage
-<<<<<<< HEAD
-from cassandra.marshal import int16_pack, int32_pack, uint64_pack
 from cassandra.metadata import protect_name, protect_names, protect_value, KeyspaceMetadata, TableMetadata, ColumnMetadata
-=======
-from cassandra.metadata import protect_name, protect_names, protect_value
->>>>>>> 49c1dbda
 from cassandra.auth import PlainTextAuthProvider
 
 # cqlsh should run correctly when run out of a Cassandra source tree,
@@ -462,12 +457,8 @@
     vertuple = tuple(map(int, ver_parts[0].split('.')) + [ver_parts[1]])
     return ver, vertuple
 
-<<<<<<< HEAD
+
 def format_value(val, output_encoding, addcolor=False, date_time_format=None,
-=======
-
-def format_value(val, output_encoding, addcolor=False, time_format=None,
->>>>>>> 49c1dbda
                  float_precision=None, colormap=None, nullval=None):
     if isinstance(val, DecodeError):
         if addcolor:
@@ -804,7 +795,7 @@
         ksmeta = self.get_keyspace_meta(ksname)
 
         if tablename not in ksmeta.tables:
-            if ksname == 'system_auth' and tablename in ['roles','role_permissions']:
+            if ksname == 'system_auth' and tablename in ['roles', 'role_permissions']:
                 self.get_fake_auth_table_meta(ksname, tablename)
             else:
                 raise ColumnFamilyNotFound("Column family %r not found" % tablename)
@@ -828,7 +819,7 @@
             table_meta.columns['resource'] = ColumnMetadata(table_meta, 'resource', cassandra.cqltypes.UTF8Type)
             table_meta.columns['permission'] = ColumnMetadata(table_meta, 'permission', cassandra.cqltypes.UTF8Type)
         else:
-            raise ColumnFamilyNotFoundException("Column family %r not found" % tablename)
+            raise ColumnFamilyNotFound("Column family %r not found" % tablename)
 
     def get_usertypes_meta(self):
         data = self.session.execute("select * from system.schema_usertypes")
@@ -1079,17 +1070,10 @@
 
         if statement.query_string[:6].lower() == 'select':
             self.print_result(rows, self.parse_for_table_meta(statement.query_string))
-<<<<<<< HEAD
         elif statement.query_string.lower().startswith("list users") or statement.query_string.lower().startswith("list roles"):
-            self.print_result(rows, self.get_table_meta('system_auth','roles'))
+            self.print_result(rows, self.get_table_meta('system_auth', 'roles'))
         elif statement.query_string.lower().startswith("list"):
-            self.print_result(rows, self.get_table_meta('system_auth','role_permissions'))
-=======
-        elif statement.query_string.lower().startswith("list users"):
-            self.print_result(rows, self.get_table_meta('system_auth', 'users'))
-        elif statement.query_string.lower().startswith("list"):
-            self.print_result(rows, self.get_table_meta('system_auth', 'permissions'))
->>>>>>> 49c1dbda
+            self.print_result(rows, self.get_table_meta('system_auth', 'role_permissions'))
         elif rows:
             # CAS INSERT/UPDATE
             self.writeresult("")
