--- conflicted
+++ resolved
@@ -1475,29 +1475,10 @@
                                                         : nextFilteredEndpoints;
                     ++i;
 
-<<<<<<< HEAD
                     // getRestrictedRange has broken the queried range into per-[vnode] token ranges, but this doesn't take
                     // the replication factor into account. If the intersection of live endpoints for 2 consecutive ranges
                     // still meets the CL requirements, then we can merge both ranges into the same RangeSliceCommand.
                     while (i < ranges.size())
-=======
-                // collect replies and resolve according to consistency level
-                RangeSliceResponseResolver resolver = new RangeSliceResponseResolver(nodeCmd.keyspace, command.timestamp);
-                List<InetAddress> minimalEndpoints = filteredEndpoints.subList(0, Math.min(filteredEndpoints.size(), consistency_level.blockFor(keyspace)));
-                ReadCallback<RangeSliceReply, Iterable<Row>> handler = new ReadCallback<>(resolver, consistency_level, nodeCmd, minimalEndpoints);
-                handler.assureSufficientLiveNodes();
-                resolver.setSources(filteredEndpoints);
-                if (filteredEndpoints.size() == 1
-                    && filteredEndpoints.get(0).equals(FBUtilities.getBroadcastAddress())
-                    && OPTIMIZE_LOCAL_REQUESTS)
-                {
-                    StageManager.getStage(Stage.READ).execute(new LocalRangeSliceRunnable(nodeCmd, handler));
-                }
-                else
-                {
-                    MessageOut<? extends AbstractRangeCommand> message = nodeCmd.createMessage();
-                    for (InetAddress endpoint : filteredEndpoints)
->>>>>>> 43479829
                     {
                         nextRange = ranges.get(i);
                         nextEndpoints = getLiveSortedEndpoints(keyspace, nextRange.right);
@@ -1534,7 +1515,8 @@
 
                     // collect replies and resolve according to consistency level
                     RangeSliceResponseResolver resolver = new RangeSliceResponseResolver(nodeCmd.keyspace, command.timestamp);
-                    ReadCallback<RangeSliceReply, Iterable<Row>> handler = new ReadCallback<>(resolver, consistency_level, nodeCmd, filteredEndpoints);
+                    List<InetAddress> minimalEndpoints = filteredEndpoints.subList(0, Math.min(filteredEndpoints.size(), consistency_level.blockFor(keyspace)));
+                    ReadCallback<RangeSliceReply, Iterable<Row>> handler = new ReadCallback<>(resolver, consistency_level, nodeCmd, minimalEndpoints);
                     handler.assureSufficientLiveNodes();
                     resolver.setSources(filteredEndpoints);
                     if (filteredEndpoints.size() == 1
