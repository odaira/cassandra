/*
 * Licensed to the Apache Software Foundation (ASF) under one
 * or more contributor license agreements.  See the NOTICE file
 * distributed with this work for additional information
 * regarding copyright ownership.  The ASF licenses this file
 * to you under the Apache License, Version 2.0 (the
 * "License"); you may not use this file except in compliance
 * with the License.  You may obtain a copy of the License at
 *
 *     http://www.apache.org/licenses/LICENSE-2.0
 *
 * Unless required by applicable law or agreed to in writing, software
 * distributed under the License is distributed on an "AS IS" BASIS,
 * WITHOUT WARRANTIES OR CONDITIONS OF ANY KIND, either express or implied.
 * See the License for the specific language governing permissions and
 * limitations under the License.
 */
package org.apache.cassandra.db;

import java.io.DataInput;
import java.io.DataOutput;
import java.io.IOException;
import java.nio.ByteBuffer;
import java.util.*;

import org.apache.commons.lang.StringUtils;

import org.apache.cassandra.config.CFMetaData;
import org.apache.cassandra.config.Schema;
import org.apache.cassandra.io.IVersionedSerializer;
import org.apache.cassandra.net.MessageOut;
import org.apache.cassandra.net.MessagingService;
import org.apache.cassandra.utils.ByteBufferUtil;

// TODO convert this to a Builder pattern instead of encouraging RM.add directly,
// which is less-efficient since we have to keep a mutable HashMap around
public class RowMutation implements IMutation
{
    public static final RowMutationSerializer serializer = new RowMutationSerializer();
    public static final String FORWARD_TO = "FWD_TO";
    public static final String FORWARD_FROM = "FWD_FRM";

    // todo this is redundant
    // when we remove it, also restore SerializationsTest.testRowMutationRead to not regenerate new RowMutations each test
    private final String keyspaceName;

    private final ByteBuffer key;
    // map of column family id to mutations for that column family.
    private final Map<UUID, ColumnFamily> modifications;

    public RowMutation(String keyspaceName, ByteBuffer key)
    {
        this(keyspaceName, key, new HashMap<UUID, ColumnFamily>());
    }

    public RowMutation(String keyspaceName, ByteBuffer key, ColumnFamily cf)
    {
        this(keyspaceName, key, Collections.singletonMap(cf.id(), cf));
    }

    public RowMutation(String keyspaceName, Row row)
    {
        this(keyspaceName, row.key.key, row.cf);
    }

    protected RowMutation(String keyspaceName, ByteBuffer key, Map<UUID, ColumnFamily> modifications)
    {
        this.keyspaceName = keyspaceName;
        this.key = key;
        this.modifications = modifications;
    }

    public RowMutation(ByteBuffer key, ColumnFamily cf)
    {
        this(cf.metadata().ksName, key, cf);
    }

    public String getKeyspaceName()
    {
        return keyspaceName;
    }

    public Collection<UUID> getColumnFamilyIds()
    {
        return modifications.keySet();
    }

    public ByteBuffer key()
    {
        return key;
    }

    public Collection<ColumnFamily> getColumnFamilies()
    {
        return modifications.values();
    }

    public ColumnFamily getColumnFamily(UUID cfId)
    {
        return modifications.get(cfId);
    }

    /*
     * Specify a column family name and the corresponding column
     * family object.
     * param @ cf - column family name
     * param @ columnFamily - the column family.
     */
    public void add(ColumnFamily columnFamily)
    {
        assert columnFamily != null;
        ColumnFamily prev = modifications.put(columnFamily.id(), columnFamily);
        if (prev != null)
            // developer error
            throw new IllegalArgumentException("ColumnFamily " + columnFamily + " already has modifications in this mutation: " + prev);
    }

    /**
     * @return the ColumnFamily in this RowMutation corresponding to @param cfName, creating an empty one if necessary.
     */
    public ColumnFamily addOrGet(String cfName)
    {
<<<<<<< HEAD
        CFMetaData cfm = Schema.instance.getCFMetaData(keyspaceName, cfName);
=======
        return addOrGet(Schema.instance.getCFMetaData(table, cfName));
    }

    public ColumnFamily addOrGet(CFMetaData cfm)
    {
>>>>>>> 86a077a1
        ColumnFamily cf = modifications.get(cfm.cfId);
        if (cf == null)
        {
            cf = TreeMapBackedSortedColumns.factory.create(cfm);
            modifications.put(cfm.cfId, cf);
        }
        return cf;
    }

    public boolean isEmpty()
    {
        return modifications.isEmpty();
    }

    public void add(String cfName, ByteBuffer name, ByteBuffer value, long timestamp, int timeToLive)
    {
        addOrGet(cfName).addColumn(name, value, timestamp, timeToLive);
    }

    public void addCounter(String cfName, ByteBuffer name, long value)
    {
        addOrGet(cfName).addCounter(name, value);
    }

    public void add(String cfName, ByteBuffer name, ByteBuffer value, long timestamp)
    {
        add(cfName, name, value, timestamp, 0);
    }

    public void delete(String cfName, long timestamp)
    {
        int localDeleteTime = (int) (System.currentTimeMillis() / 1000);
        addOrGet(cfName).delete(new DeletionInfo(timestamp, localDeleteTime));
    }

    public void delete(String cfName, ByteBuffer name, long timestamp)
    {
        int localDeleteTime = (int) (System.currentTimeMillis() / 1000);
        addOrGet(cfName).addTombstone(name, localDeleteTime, timestamp);
    }

    public void deleteRange(String cfName, ByteBuffer start, ByteBuffer end, long timestamp)
    {
        int localDeleteTime = (int) (System.currentTimeMillis() / 1000);
        addOrGet(cfName).addAtom(new RangeTombstone(start, end, timestamp, localDeleteTime));
    }

    public void addAll(IMutation m)
    {
        if (!(m instanceof RowMutation))
            throw new IllegalArgumentException();

        RowMutation rm = (RowMutation)m;
        if (!keyspaceName.equals(rm.keyspaceName) || !key.equals(rm.key))
            throw new IllegalArgumentException();

        for (Map.Entry<UUID, ColumnFamily> entry : rm.modifications.entrySet())
        {
            // It's slighty faster to assume the key wasn't present and fix if
            // not in the case where it wasn't there indeed.
            ColumnFamily cf = modifications.put(entry.getKey(), entry.getValue());
            if (cf != null)
                entry.getValue().resolve(cf);
        }
    }

    /*
     * This is equivalent to calling commit. Applies the changes to
     * to the keyspace that is obtained by calling Keyspace.open().
     */
    public void apply()
    {
<<<<<<< HEAD
        Keyspace ks = Keyspace.open(keyspaceName);
        ks.apply(this, ks.metadata.durableWrites);
=======
        KSMetaData ksm = Schema.instance.getTableDefinition(table);
        assert ksm != null : "Attempting to mutate non-existant keyspace " + table;
        Table.open(table).apply(this, ksm.durableWrites);
>>>>>>> 86a077a1
    }

    public void applyUnsafe()
    {
        Keyspace.open(keyspaceName).apply(this, false);
    }

    public MessageOut<RowMutation> createMessage()
    {
        return createMessage(MessagingService.Verb.MUTATION);
    }

    public MessageOut<RowMutation> createMessage(MessagingService.Verb verb)
    {
        return new MessageOut<RowMutation>(verb, this, serializer);
    }

    public String toString()
    {
        return toString(false);
    }

    public String toString(boolean shallow)
    {
        StringBuilder buff = new StringBuilder("RowMutation(");
        buff.append("keyspace='").append(keyspaceName).append('\'');
        buff.append(", key='").append(ByteBufferUtil.bytesToHex(key)).append('\'');
        buff.append(", modifications=[");
        if (shallow)
        {
            List<String> cfnames = new ArrayList<String>(modifications.size());
            for (UUID cfid : modifications.keySet())
            {
                CFMetaData cfm = Schema.instance.getCFMetaData(cfid);
                cfnames.add(cfm == null ? "-dropped-" : cfm.cfName);
            }
            buff.append(StringUtils.join(cfnames, ", "));
        }
        else
            buff.append(StringUtils.join(modifications.values(), ", "));
        return buff.append("])").toString();
    }

    public RowMutation without(UUID cfId)
    {
        RowMutation rm = new RowMutation(keyspaceName, key);
        for (Map.Entry<UUID, ColumnFamily> entry : modifications.entrySet())
            if (!entry.getKey().equals(cfId))
                rm.add(entry.getValue());
        return rm;
    }

    public static class RowMutationSerializer implements IVersionedSerializer<RowMutation>
    {
        public void serialize(RowMutation rm, DataOutput out, int version) throws IOException
        {
            if (version < MessagingService.VERSION_20)
                out.writeUTF(rm.getKeyspaceName());

            ByteBufferUtil.writeWithShortLength(rm.key(), out);

            /* serialize the modifications in the mutation */
            int size = rm.modifications.size();
            out.writeInt(size);
            assert size > 0;
            for (Map.Entry<UUID, ColumnFamily> entry : rm.modifications.entrySet())
                ColumnFamily.serializer.serialize(entry.getValue(), out, version);
        }

        public RowMutation deserialize(DataInput in, int version, ColumnSerializer.Flag flag) throws IOException
        {
            String keyspaceName = null; // will always be set from cf.metadata but javac isn't smart enough to see that
            if (version < MessagingService.VERSION_20)
                keyspaceName = in.readUTF();

            ByteBuffer key = ByteBufferUtil.readWithShortLength(in);
            int size = in.readInt();
            assert size > 0;

            Map<UUID, ColumnFamily> modifications;
            if (size == 1)
            {
                ColumnFamily cf = deserializeOneCf(in, version, flag);
                modifications = Collections.singletonMap(cf.id(), cf);
                keyspaceName = cf.metadata().ksName;
            }
            else
            {
                modifications = new HashMap<UUID, ColumnFamily>();
                for (int i = 0; i < size; ++i)
                {
                    ColumnFamily cf = deserializeOneCf(in, version, flag);
                    modifications.put(cf.id(), cf);
                    keyspaceName = cf.metadata().ksName;
                }
            }

            return new RowMutation(keyspaceName, key, modifications);
        }

        private ColumnFamily deserializeOneCf(DataInput in, int version, ColumnSerializer.Flag flag) throws IOException
        {
            ColumnFamily cf = ColumnFamily.serializer.deserialize(in, UnsortedColumns.factory, flag, version);
            // We don't allow RowMutation with null column family, so we should never get null back.
            assert cf != null;
            return cf;
        }

        public RowMutation deserialize(DataInput in, int version) throws IOException
        {
            return deserialize(in, version, ColumnSerializer.Flag.FROM_REMOTE);
        }

        public long serializedSize(RowMutation rm, int version)
        {
            TypeSizes sizes = TypeSizes.NATIVE;
            int size = 0;

            if (version < MessagingService.VERSION_20)
                size += sizes.sizeof(rm.getKeyspaceName());

            int keySize = rm.key().remaining();
            size += sizes.sizeof((short) keySize) + keySize;

            size += sizes.sizeof(rm.modifications.size());
            for (Map.Entry<UUID,ColumnFamily> entry : rm.modifications.entrySet())
                size += ColumnFamily.serializer.serializedSize(entry.getValue(), TypeSizes.NATIVE, version);

            return size;
        }
    }
}<|MERGE_RESOLUTION|>--- conflicted
+++ resolved
@@ -120,15 +120,11 @@
      */
     public ColumnFamily addOrGet(String cfName)
     {
-<<<<<<< HEAD
-        CFMetaData cfm = Schema.instance.getCFMetaData(keyspaceName, cfName);
-=======
-        return addOrGet(Schema.instance.getCFMetaData(table, cfName));
+        return addOrGet(Schema.instance.getCFMetaData(keyspaceName, cfName));
     }
 
     public ColumnFamily addOrGet(CFMetaData cfm)
     {
->>>>>>> 86a077a1
         ColumnFamily cf = modifications.get(cfm.cfId);
         if (cf == null)
         {
@@ -201,14 +197,8 @@
      */
     public void apply()
     {
-<<<<<<< HEAD
         Keyspace ks = Keyspace.open(keyspaceName);
         ks.apply(this, ks.metadata.durableWrites);
-=======
-        KSMetaData ksm = Schema.instance.getTableDefinition(table);
-        assert ksm != null : "Attempting to mutate non-existant keyspace " + table;
-        Table.open(table).apply(this, ksm.durableWrites);
->>>>>>> 86a077a1
     }
 
     public void applyUnsafe()
