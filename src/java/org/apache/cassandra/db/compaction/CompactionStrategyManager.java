/*
 * Licensed to the Apache Software Foundation (ASF) under one
 * or more contributor license agreements.  See the NOTICE file
 * distributed with this work for additional information
 * regarding copyright ownership.  The ASF licenses this file
 * to you under the Apache License, Version 2.0 (the
 * "License"); you may not use this file except in compliance
 * with the License.  You may obtain a copy of the License at
 *
 *     http://www.apache.org/licenses/LICENSE-2.0
 *
 * Unless required by applicable law or agreed to in writing, software
 * distributed under the License is distributed on an "AS IS" BASIS,
 * WITHOUT WARRANTIES OR CONDITIONS OF ANY KIND, either express or implied.
 * See the License for the specific language governing permissions and
 * limitations under the License.
 */
package org.apache.cassandra.db.compaction;


import java.io.IOException;
import java.util.*;
import java.util.concurrent.Callable;
import java.util.concurrent.locks.ReentrantReadWriteLock;
import java.util.stream.Collectors;
import java.util.stream.Stream;
import java.util.function.Supplier;

import com.google.common.annotations.VisibleForTesting;
import com.google.common.collect.Iterables;

import org.apache.cassandra.schema.TableMetadata;
import org.apache.cassandra.index.Index;

import org.slf4j.Logger;
import org.slf4j.LoggerFactory;

import org.apache.cassandra.db.ColumnFamilyStore;
import org.apache.cassandra.db.Directories;
import org.apache.cassandra.db.Memtable;
import org.apache.cassandra.db.SerializationHeader;
import org.apache.cassandra.db.PartitionPosition;
import org.apache.cassandra.db.lifecycle.LifecycleTransaction;
import org.apache.cassandra.db.lifecycle.SSTableSet;
import org.apache.cassandra.dht.Range;
import org.apache.cassandra.dht.Token;
import org.apache.cassandra.io.sstable.Descriptor;
import org.apache.cassandra.io.sstable.SSTableMultiWriter;
import org.apache.cassandra.io.sstable.format.SSTableReader;
import org.apache.cassandra.io.sstable.ISSTableScanner;
import org.apache.cassandra.io.sstable.metadata.MetadataCollector;
import org.apache.cassandra.notifications.*;
import org.apache.cassandra.schema.CompactionParams;
import org.apache.cassandra.service.ActiveRepairService;
import org.apache.cassandra.service.StorageService;
import org.apache.cassandra.utils.Pair;

/**
 * Manages the compaction strategies.
 *
 * For each directory, a separate compaction strategy instance for both repaired and unrepaired data, and also one instance
 * for each pending repair. This is done to keep the different sets of sstables completely separate.
 */

public class CompactionStrategyManager implements INotificationConsumer
{
    private static final Logger logger = LoggerFactory.getLogger(CompactionStrategyManager.class);
    public final CompactionLogger compactionLogger;
    private final ColumnFamilyStore cfs;
    private final List<AbstractCompactionStrategy> repaired = new ArrayList<>();
    private final List<AbstractCompactionStrategy> unrepaired = new ArrayList<>();
    private final List<PendingRepairManager> pendingRepairs = new ArrayList<>();
    private volatile boolean enabled = true;
    private volatile boolean isActive = true;
    private volatile CompactionParams params;
    private final ReentrantReadWriteLock lock = new ReentrantReadWriteLock();
    private final ReentrantReadWriteLock.ReadLock readLock = lock.readLock();
    private final ReentrantReadWriteLock.WriteLock writeLock = lock.writeLock();

    /*
        We keep a copy of the schema compaction parameters here to be able to decide if we
        should update the compaction strategy in maybeReloadCompactionStrategy() due to an ALTER.

        If a user changes the local compaction strategy and then later ALTERs a compaction parameter,
        we will use the new compaction parameters.
     */
    private volatile CompactionParams schemaCompactionParams;
    private Directories.DataDirectory[] locations;
    private boolean shouldDefragment;
    private int fanout;


    public CompactionStrategyManager(ColumnFamilyStore cfs)
    {
        cfs.getTracker().subscribe(this);
        logger.trace("{} subscribed to the data tracker.", this);
        this.cfs = cfs;
        this.compactionLogger = new CompactionLogger(cfs, this);
        reload(cfs.metadata());
        params = cfs.metadata().params.compaction;
        locations = getDirectories().getWriteableLocations();
        enabled = params.isEnabled();

    }

    /**
     * Return the next background task
     *
     * Returns a task for the compaction strategy that needs it the most (most estimated remaining tasks)
     *
     */
    public AbstractCompactionTask getNextBackgroundTask(int gcBefore)
    {
        readLock.lock();
        try
        {
            if (!isEnabled())
                return null;

            maybeReload(cfs.metadata());

            // first try to promote/demote sstables from completed repairs
            ArrayList<Pair<Integer, PendingRepairManager>> pendingRepairManagers = new ArrayList<>(pendingRepairs.size());
            for (PendingRepairManager pendingRepair : pendingRepairs)
            {
                int numPending = pendingRepair.getNumPendingRepairFinishedTasks();
                if (numPending > 0)
                {
                    pendingRepairManagers.add(Pair.create(numPending, pendingRepair));
                }
            }
            if (!pendingRepairManagers.isEmpty())
            {
                pendingRepairManagers.sort((x, y) -> y.left - x.left);
                for (Pair<Integer, PendingRepairManager> pair : pendingRepairManagers)
                {
                    AbstractCompactionTask task = pair.right.getNextRepairFinishedTask();
                    if (task != null)
                    {
                        return task;
                    }
                }
            }

            // sort compaction task suppliers by remaining tasks descending
            ArrayList<Pair<Integer, Supplier<AbstractCompactionTask>>> sortedSuppliers = new ArrayList<>(repaired.size() + unrepaired.size() + 1);

            for (AbstractCompactionStrategy strategy : repaired)
                sortedSuppliers.add(Pair.create(strategy.getEstimatedRemainingTasks(), () -> strategy.getNextBackgroundTask(gcBefore)));

            for (AbstractCompactionStrategy strategy : unrepaired)
                sortedSuppliers.add(Pair.create(strategy.getEstimatedRemainingTasks(), () -> strategy.getNextBackgroundTask(gcBefore)));

            for (PendingRepairManager pending : pendingRepairs)
                sortedSuppliers.add(Pair.create(pending.getMaxEstimatedRemainingTasks(), () -> pending.getNextBackgroundTask(gcBefore)));

            sortedSuppliers.sort((x, y) -> y.left - x.left);

            // return the first non-null task
            AbstractCompactionTask task;
            Iterator<Supplier<AbstractCompactionTask>> suppliers = Iterables.transform(sortedSuppliers, p -> p.right).iterator();
            assert suppliers.hasNext();

            do
            {
                task = suppliers.next().get();
            }
            while (suppliers.hasNext() && task == null);

            return task;
        }
        finally
        {
            readLock.unlock();
        }
    }

    public boolean isEnabled()
    {
        return enabled && isActive;
    }

    public boolean isActive()
    {
        return isActive;
    }

    public void resume()
    {
        writeLock.lock();
        try
        {
            isActive = true;
        }
        finally
        {
            writeLock.unlock();
        }
    }

    /**
     * pause compaction while we cancel all ongoing compactions
     *
     * Separate call from enable/disable to not have to save the enabled-state externally
      */
    public void pause()
    {
        writeLock.lock();
        try
        {
            isActive = false;
        }
        finally
        {
            writeLock.unlock();
        }

    }

    private void startup()
    {
        writeLock.lock();
        try
        {
            for (SSTableReader sstable : cfs.getSSTables(SSTableSet.CANONICAL))
            {
                if (sstable.openReason != SSTableReader.OpenReason.EARLY)
                    getCompactionStrategyFor(sstable).addSSTable(sstable);
            }
            repaired.forEach(AbstractCompactionStrategy::startup);
            unrepaired.forEach(AbstractCompactionStrategy::startup);
<<<<<<< HEAD
            pendingRepairs.forEach(PendingRepairManager::startup);
=======
            shouldDefragment = repaired.get(0).shouldDefragment();
            fanout = (repaired.get(0) instanceof LeveledCompactionStrategy) ? ((LeveledCompactionStrategy) repaired.get(0)).getLevelFanoutSize() : LeveledCompactionStrategy.DEFAULT_LEVEL_FANOUT_SIZE;
>>>>>>> f3cf1c01
        }
        finally
        {
            writeLock.unlock();
        }
        repaired.forEach(AbstractCompactionStrategy::startup);
        unrepaired.forEach(AbstractCompactionStrategy::startup);
        pendingRepairs.forEach(PendingRepairManager::startup);
        if (Stream.concat(repaired.stream(), unrepaired.stream()).anyMatch(cs -> cs.logAll))
            compactionLogger.enable();
    }

    /**
     * return the compaction strategy for the given sstable
     *
     * returns differently based on the repaired status and which vnode the compaction strategy belongs to
     * @param sstable
     * @return
     */
    public AbstractCompactionStrategy getCompactionStrategyFor(SSTableReader sstable)
    {
        int index = getCompactionStrategyIndex(cfs, getDirectories(), sstable);
        readLock.lock();
        try
        {
            if (sstable.isPendingRepair())
                return pendingRepairs.get(index).getOrCreate(sstable);
            else if (sstable.isRepaired())
                return repaired.get(index);
            else
                return unrepaired.get(index);
        }
        finally
        {
            readLock.unlock();
        }
    }

    /**
     * Get the correct compaction strategy for the given sstable. If the first token starts within a disk boundary, we
     * will add it to that compaction strategy.
     *
     * In the case we are upgrading, the first compaction strategy will get most files - we do not care about which disk
     * the sstable is on currently (unless we don't know the local tokens yet). Once we start compacting we will write out
     * sstables in the correct locations and give them to the correct compaction strategy instance.
     *
     * @param cfs
     * @param locations
     * @param sstable
     * @return
     */
    public static int getCompactionStrategyIndex(ColumnFamilyStore cfs, Directories locations, SSTableReader sstable)
    {
        if (!cfs.getPartitioner().splitter().isPresent())
            return 0;

        Directories.DataDirectory[] directories = locations.getWriteableLocations();
        List<PartitionPosition> boundaries = StorageService.getDiskBoundaries(cfs, directories);
        if (boundaries == null)
            return getCompactionStrategyIndex(locations, sstable.descriptor);

        int pos = Collections.binarySearch(boundaries, sstable.first);
        assert pos < 0; // boundaries are .minkeybound and .maxkeybound so they should never be equal
        return -pos - 1;
    }

    /**
     * get the index for the descriptor based on the existing directories
     * @param locations
     * @param descriptor
     * @return
     */
    private static int getCompactionStrategyIndex(Directories locations, Descriptor descriptor)
    {
         Directories.DataDirectory[] directories = locations.getWriteableLocations();
         // try to figure out location based on sstable directory:
         for (int i = 0; i < directories.length; i++)
         {
             Directories.DataDirectory directory = directories[i];
             if (descriptor.directory.getAbsolutePath().startsWith(directory.location.getAbsolutePath()))
                 return i;
         }
         return 0;
    }

    @VisibleForTesting
    List<AbstractCompactionStrategy> getRepaired()
    {
        return repaired;
    }

    @VisibleForTesting
    List<AbstractCompactionStrategy> getUnrepaired()
    {
        return unrepaired;
    }

    @VisibleForTesting
    List<AbstractCompactionStrategy> getForPendingRepair(UUID sessionID)
    {
        List<AbstractCompactionStrategy> strategies = new ArrayList<>(pendingRepairs.size());
        pendingRepairs.forEach(p -> strategies.add(p.get(sessionID)));
        return strategies;
    }

    @VisibleForTesting
    Set<UUID> pendingRepairs()
    {
        Set<UUID> ids = new HashSet<>();
        pendingRepairs.forEach(p -> ids.addAll(p.getSessions()));
        return ids;
    }

    public boolean hasDataForPendingRepair(UUID sessionID)
    {
        return Iterables.any(pendingRepairs, prm -> prm.hasDataForSession(sessionID));
    }

    public void shutdown()
    {
        writeLock.lock();
        try
        {
            isActive = false;
            repaired.forEach(AbstractCompactionStrategy::shutdown);
            unrepaired.forEach(AbstractCompactionStrategy::shutdown);
            pendingRepairs.forEach(PendingRepairManager::shutdown);
            compactionLogger.disable();
        }
        finally
        {
            writeLock.unlock();
        }
    }

    public void maybeReload(TableMetadata metadata)
    {
        // compare the old schema configuration to the new one, ignore any locally set changes.
        if (metadata.params.compaction.equals(schemaCompactionParams) &&
            Arrays.equals(locations, cfs.getDirectories().getWriteableLocations())) // any drives broken?
            return;

        writeLock.lock();
        try
        {
            reload(metadata);
        }
        finally
        {
            writeLock.unlock();
        }
    }

    /**
     * Reload the compaction strategies
     *
     * Called after changing configuration and at startup.
     * @param metadata
     */
    private void reload(TableMetadata metadata)
    {
        boolean disabledWithJMX = !enabled && shouldBeEnabled();
        if (!metadata.params.compaction.equals(schemaCompactionParams))
            logger.trace("Recreating compaction strategy - compaction parameters changed for {}.{}", cfs.keyspace.getName(), cfs.getTableName());
        else if (!Arrays.equals(locations, cfs.getDirectories().getWriteableLocations()))
            logger.trace("Recreating compaction strategy - writeable locations changed for {}.{}", cfs.keyspace.getName(), cfs.getTableName());

        setStrategy(metadata.params.compaction);
        schemaCompactionParams = metadata.params.compaction;

        if (disabledWithJMX || !shouldBeEnabled())
            disable();
        else
            enable();
        startup();
    }

    public void replaceFlushed(Memtable memtable, Collection<SSTableReader> sstables)
    {
        cfs.getTracker().replaceFlushed(memtable, sstables);
        if (sstables != null && !sstables.isEmpty())
            CompactionManager.instance.submitBackground(cfs);
    }

    public int getUnleveledSSTables()
    {
        readLock.lock();
        try
        {
            if (repaired.get(0) instanceof LeveledCompactionStrategy && unrepaired.get(0) instanceof LeveledCompactionStrategy)
            {
                int count = 0;
                for (AbstractCompactionStrategy strategy : repaired)
                    count += ((LeveledCompactionStrategy) strategy).getLevelSize(0);
                for (AbstractCompactionStrategy strategy : unrepaired)
                    count += ((LeveledCompactionStrategy) strategy).getLevelSize(0);
                for (PendingRepairManager pendingManager : pendingRepairs)
                    for (AbstractCompactionStrategy strategy : pendingManager.getStrategies())
                        count += ((LeveledCompactionStrategy) strategy).getLevelSize(0);
                return count;
            }
        }
        finally
        {
            readLock.unlock();
        }
        return 0;
    }

    public int getLevelFanoutSize()
    {
        return fanout;
    }

    public int[] getSSTableCountPerLevel()
    {
        readLock.lock();
        try
        {
            if (repaired.get(0) instanceof LeveledCompactionStrategy && unrepaired.get(0) instanceof LeveledCompactionStrategy)
            {
                int[] res = new int[LeveledManifest.MAX_LEVEL_COUNT];
                for (AbstractCompactionStrategy strategy : repaired)
                {
                    int[] repairedCountPerLevel = ((LeveledCompactionStrategy) strategy).getAllLevelSize();
                    res = sumArrays(res, repairedCountPerLevel);
                }
                for (AbstractCompactionStrategy strategy : unrepaired)
                {
                    int[] unrepairedCountPerLevel = ((LeveledCompactionStrategy) strategy).getAllLevelSize();
                    res = sumArrays(res, unrepairedCountPerLevel);
                }
                for (PendingRepairManager pending : pendingRepairs)
                {
                    int[] pendingRepairCountPerLevel = pending.getSSTableCountPerLevel();
                    res = sumArrays(res, pendingRepairCountPerLevel);
                }
                return res;
            }
        }
        finally
        {
            readLock.unlock();
        }
        return null;
    }

    static int[] sumArrays(int[] a, int[] b)
    {
        int[] res = new int[Math.max(a.length, b.length)];
        for (int i = 0; i < res.length; i++)
        {
            if (i < a.length && i < b.length)
                res[i] = a[i] + b[i];
            else if (i < a.length)
                res[i] = a[i];
            else
                res[i] = b[i];
        }
        return res;
    }

    public boolean shouldDefragment()
    {
        return shouldDefragment;
    }

    public Directories getDirectories()
    {
        readLock.lock();
        try
        {
            assert repaired.get(0).getClass().equals(unrepaired.get(0).getClass());
            return repaired.get(0).getDirectories();
        }
        finally
        {
            readLock.unlock();
        }
    }

    private void handleFlushNotification(Iterable<SSTableReader> added)
    {
        readLock.lock();
        try
        {
            for (SSTableReader sstable : added)
                getCompactionStrategyFor(sstable).addSSTable(sstable);
        }
        finally
        {
            readLock.unlock();
        }
    }

    private void handleListChangedNotification(Iterable<SSTableReader> added, Iterable<SSTableReader> removed)
    {
        // a bit of gymnastics to be able to replace sstables in compaction strategies
        // we use this to know that a compaction finished and where to start the next compaction in LCS
        Directories.DataDirectory [] locations = cfs.getDirectories().getWriteableLocations();
        int locationSize = cfs.getPartitioner().splitter().isPresent() ? locations.length : 1;

        List<Set<SSTableReader>> pendingRemoved = new ArrayList<>(locationSize);
        List<Set<SSTableReader>> pendingAdded = new ArrayList<>(locationSize);
        List<Set<SSTableReader>> repairedRemoved = new ArrayList<>(locationSize);
        List<Set<SSTableReader>> repairedAdded = new ArrayList<>(locationSize);
        List<Set<SSTableReader>> unrepairedRemoved = new ArrayList<>(locationSize);
        List<Set<SSTableReader>> unrepairedAdded = new ArrayList<>(locationSize);

        for (int i = 0; i < locationSize; i++)
        {
            pendingRemoved.add(new HashSet<>());
            pendingAdded.add(new HashSet<>());
            repairedRemoved.add(new HashSet<>());
            repairedAdded.add(new HashSet<>());
            unrepairedRemoved.add(new HashSet<>());
            unrepairedAdded.add(new HashSet<>());
        }

        for (SSTableReader sstable : removed)
        {
            int i = getCompactionStrategyIndex(cfs, getDirectories(), sstable);
            if (sstable.isPendingRepair())
                pendingRemoved.get(i).add(sstable);
            else if (sstable.isRepaired())
                repairedRemoved.get(i).add(sstable);
            else
                unrepairedRemoved.get(i).add(sstable);
        }
        for (SSTableReader sstable : added)
        {
            int i = getCompactionStrategyIndex(cfs, getDirectories(), sstable);
            if (sstable.isPendingRepair())
                pendingAdded.get(i).add(sstable);
            else if (sstable.isRepaired())
                repairedAdded.get(i).add(sstable);
            else
                unrepairedAdded.get(i).add(sstable);
        }
        // we need write lock here since we might be moving sstables between strategies
        writeLock.lock();
        try
        {
            for (int i = 0; i < locationSize; i++)
            {

                if (!pendingRemoved.get(i).isEmpty())
                {
                    pendingRepairs.get(i).replaceSSTables(pendingRemoved.get(i), pendingAdded.get(i));
                }
                else
                {
                    PendingRepairManager pendingManager = pendingRepairs.get(i);
                    pendingAdded.get(i).forEach(s -> pendingManager.addSSTable(s));
                }

                if (!repairedRemoved.get(i).isEmpty())
                    repaired.get(i).replaceSSTables(repairedRemoved.get(i), repairedAdded.get(i));
                else
                    repaired.get(i).addSSTables(repairedAdded.get(i));

                if (!unrepairedRemoved.get(i).isEmpty())
                    unrepaired.get(i).replaceSSTables(unrepairedRemoved.get(i), unrepairedAdded.get(i));
                else
                    unrepaired.get(i).addSSTables(unrepairedAdded.get(i));
            }
        }
        finally
        {
            writeLock.unlock();
        }
    }

    private void handleRepairStatusChangedNotification(Iterable<SSTableReader> sstables)
    {
        // we need a write lock here since we move sstables from one strategy instance to another
        writeLock.lock();
        try
        {
            for (SSTableReader sstable : sstables)
            {
                int index = getCompactionStrategyIndex(cfs, getDirectories(), sstable);
                if (sstable.isPendingRepair())
                {
                    pendingRepairs.get(index).addSSTable(sstable);
                    unrepaired.get(index).removeSSTable(sstable);
                    repaired.get(index).removeSSTable(sstable);
                }
                else if (sstable.isRepaired())
                {
                    pendingRepairs.get(index).removeSSTable(sstable);
                    unrepaired.get(index).removeSSTable(sstable);
                    repaired.get(index).addSSTable(sstable);
                }
                else
                {
                    pendingRepairs.get(index).removeSSTable(sstable);
                    repaired.get(index).removeSSTable(sstable);
                    unrepaired.get(index).addSSTable(sstable);
                }
            }
        }
        finally
        {
            writeLock.unlock();
        }
    }

    private void handleDeletingNotification(SSTableReader deleted)
    {
        writeLock.lock();
        try
        {
            getCompactionStrategyFor(deleted).removeSSTable(deleted);
        }
        finally
        {
            writeLock.unlock();
        }
    }

    public void handleNotification(INotification notification, Object sender)
    {
        maybeReload(cfs.metadata());
        if (notification instanceof SSTableAddedNotification)
        {
            handleFlushNotification(((SSTableAddedNotification) notification).added);
        }
        else if (notification instanceof SSTableListChangedNotification)
        {
            SSTableListChangedNotification listChangedNotification = (SSTableListChangedNotification) notification;
            handleListChangedNotification(listChangedNotification.added, listChangedNotification.removed);
        }
        else if (notification instanceof SSTableRepairStatusChanged)
        {
            handleRepairStatusChangedNotification(((SSTableRepairStatusChanged) notification).sstables);
        }
        else if (notification instanceof SSTableDeletingNotification)
        {
            handleDeletingNotification(((SSTableDeletingNotification) notification).deleting);
        }
    }

    public void enable()
    {
        writeLock.lock();
        try
        {
            if (repaired != null)
                repaired.forEach(AbstractCompactionStrategy::enable);
            if (unrepaired != null)
                unrepaired.forEach(AbstractCompactionStrategy::enable);
            if (pendingRepairs != null)
                pendingRepairs.forEach(PendingRepairManager::enable);
            // enable this last to make sure the strategies are ready to get calls.
            enabled = true;
        }
        finally
        {
            writeLock.unlock();
        }
    }

    public void disable()
    {
        writeLock.lock();
        try
        {
            // disable this first avoid asking disabled strategies for compaction tasks
            enabled = false;
            if (repaired != null)
                repaired.forEach(AbstractCompactionStrategy::disable);
            if (unrepaired != null)
                unrepaired.forEach(AbstractCompactionStrategy::disable);
            if (pendingRepairs != null)
                pendingRepairs.forEach(PendingRepairManager::disable);
        }
        finally
        {
            writeLock.unlock();
        }
    }

    /**
     * Create ISSTableScanners from the given sstables
     *
     * Delegates the call to the compaction strategies to allow LCS to create a scanner
     * @param sstables
     * @param ranges
     * @return
     */
    @SuppressWarnings("resource")
    public AbstractCompactionStrategy.ScannerList maybeGetScanners(Collection<SSTableReader> sstables,  Collection<Range<Token>> ranges)
    {
        assert repaired.size() == unrepaired.size();
        assert repaired.size() == pendingRepairs.size();
        List<Set<SSTableReader>> pendingSSTables = new ArrayList<>();
        List<Set<SSTableReader>> repairedSSTables = new ArrayList<>();
        List<Set<SSTableReader>> unrepairedSSTables = new ArrayList<>();

        for (int i = 0; i < repaired.size(); i++)
        {
            pendingSSTables.add(new HashSet<>());
            repairedSSTables.add(new HashSet<>());
            unrepairedSSTables.add(new HashSet<>());
        }

        List<ISSTableScanner> scanners = new ArrayList<>(sstables.size());

        readLock.lock();
        try
        {
            for (SSTableReader sstable : sstables)
            {
                int idx = getCompactionStrategyIndex(cfs, getDirectories(), sstable);
                if (sstable.isPendingRepair())
                    pendingSSTables.get(idx).add(sstable);
                else if (sstable.isRepaired())
                    repairedSSTables.get(idx).add(sstable);
                else
                    unrepairedSSTables.get(idx).add(sstable);
            }

            for (int i = 0; i < pendingSSTables.size(); i++)
            {
                if (!pendingSSTables.get(i).isEmpty())
                    scanners.addAll(pendingRepairs.get(i).getScanners(pendingSSTables.get(i), ranges));
            }
            for (int i = 0; i < repairedSSTables.size(); i++)
            {
                if (!repairedSSTables.get(i).isEmpty())
                    scanners.addAll(repaired.get(i).getScanners(repairedSSTables.get(i), ranges).scanners);
            }
            for (int i = 0; i < unrepairedSSTables.size(); i++)
            {
                if (!unrepairedSSTables.get(i).isEmpty())
                    scanners.addAll(unrepaired.get(i).getScanners(unrepairedSSTables.get(i), ranges).scanners);
            }
        }
        catch (PendingRepairManager.IllegalSSTableArgumentException e)
        {
            ISSTableScanner.closeAllAndPropagate(scanners, new ConcurrentModificationException(e));
        }
        finally
        {
            readLock.unlock();
        }
        return new AbstractCompactionStrategy.ScannerList(scanners);
    }

    public AbstractCompactionStrategy.ScannerList getScanners(Collection<SSTableReader> sstables,  Collection<Range<Token>> ranges)
    {
        while (true)
        {
            try
            {
                return maybeGetScanners(sstables, ranges);
            }
            catch (ConcurrentModificationException e)
            {
                logger.debug("SSTable repairedAt/pendingRepaired values changed while getting scanners");
            }
        }
    }

    public AbstractCompactionStrategy.ScannerList getScanners(Collection<SSTableReader> sstables)
    {
        return getScanners(sstables, null);
    }

    public Collection<Collection<SSTableReader>> groupSSTablesForAntiCompaction(Collection<SSTableReader> sstablesToGroup)
    {
        readLock.lock();
        try
        {
            Map<Integer, List<SSTableReader>> groups = sstablesToGroup.stream().collect(Collectors.groupingBy((s) -> getCompactionStrategyIndex(cfs, getDirectories(), s)));
            Collection<Collection<SSTableReader>> anticompactionGroups = new ArrayList<>();

            for (Map.Entry<Integer, List<SSTableReader>> group : groups.entrySet())
                anticompactionGroups.addAll(unrepaired.get(group.getKey()).groupSSTablesForAntiCompaction(group.getValue()));
            return anticompactionGroups;
        }
        finally
        {
            readLock.unlock();
        }
    }

    public long getMaxSSTableBytes()
    {
        readLock.lock();
        try
        {
            return unrepaired.get(0).getMaxSSTableBytes();
        }
        finally
        {
            readLock.unlock();
        }
    }

    public AbstractCompactionTask getCompactionTask(LifecycleTransaction txn, int gcBefore, long maxSSTableBytes)
    {
        maybeReload(cfs.metadata());
        validateForCompaction(txn.originals(), cfs, getDirectories());
        return getCompactionStrategyFor(txn.originals().iterator().next()).getCompactionTask(txn, gcBefore, maxSSTableBytes);
    }

    private static void validateForCompaction(Iterable<SSTableReader> input, ColumnFamilyStore cfs, Directories directories)
    {
        SSTableReader firstSSTable = Iterables.getFirst(input, null);
        assert firstSSTable != null;
        boolean repaired = firstSSTable.isRepaired();
        int firstIndex = getCompactionStrategyIndex(cfs, directories, firstSSTable);
        boolean isPending = firstSSTable.isPendingRepair();
        UUID pendingRepair = firstSSTable.getSSTableMetadata().pendingRepair;
        for (SSTableReader sstable : input)
        {
            if (sstable.isRepaired() != repaired)
                throw new UnsupportedOperationException("You can't mix repaired and unrepaired data in a compaction");
            if (firstIndex != getCompactionStrategyIndex(cfs, directories, sstable))
                throw new UnsupportedOperationException("You can't mix sstables from different directories in a compaction");
            if (isPending && !pendingRepair.equals(sstable.getSSTableMetadata().pendingRepair))
                throw new UnsupportedOperationException("You can't compact sstables from different pending repair sessions");
        }
    }

    public Collection<AbstractCompactionTask> getMaximalTasks(final int gcBefore, final boolean splitOutput)
    {
        maybeReload(cfs.metadata());
        // runWithCompactionsDisabled cancels active compactions and disables them, then we are able
        // to make the repaired/unrepaired strategies mark their own sstables as compacting. Once the
        // sstables are marked the compactions are re-enabled
        return cfs.runWithCompactionsDisabled(new Callable<Collection<AbstractCompactionTask>>()
        {
            @Override
            public Collection<AbstractCompactionTask> call()
            {
                List<AbstractCompactionTask> tasks = new ArrayList<>();
                readLock.lock();
                try
                {
                    for (AbstractCompactionStrategy strategy : repaired)
                    {
                        Collection<AbstractCompactionTask> task = strategy.getMaximalTask(gcBefore, splitOutput);
                        if (task != null)
                            tasks.addAll(task);
                    }
                    for (AbstractCompactionStrategy strategy : unrepaired)
                    {
                        Collection<AbstractCompactionTask> task = strategy.getMaximalTask(gcBefore, splitOutput);
                        if (task != null)
                            tasks.addAll(task);
                    }

                    for (PendingRepairManager pending : pendingRepairs)
                    {
                        Collection<AbstractCompactionTask> pendingRepairTasks = pending.getMaximalTasks(gcBefore, splitOutput);
                        if (pendingRepairTasks != null)
                            tasks.addAll(pendingRepairTasks);
                    }
                }
                finally
                {
                    readLock.unlock();
                }
                if (tasks.isEmpty())
                    return null;
                return tasks;
            }
        }, false, false);
    }

    /**
     * Return a list of compaction tasks corresponding to the sstables requested. Split the sstables according
     * to whether they are repaired or not, and by disk location. Return a task per disk location and repair status
     * group.
     *
     * @param sstables the sstables to compact
     * @param gcBefore gc grace period, throw away tombstones older than this
     * @return a list of compaction tasks corresponding to the sstables requested
     */
    public List<AbstractCompactionTask> getUserDefinedTasks(Collection<SSTableReader> sstables, int gcBefore)
    {
        maybeReload(cfs.metadata());
        List<AbstractCompactionTask> ret = new ArrayList<>();
        readLock.lock();
        try
        {
            Map<Integer, List<SSTableReader>> repairedSSTables = sstables.stream()
                                                                         .filter(s -> !s.isMarkedSuspect() && s.isRepaired() && !s.isPendingRepair())
                                                                         .collect(Collectors.groupingBy((s) -> getCompactionStrategyIndex(cfs, getDirectories(), s)));

            Map<Integer, List<SSTableReader>> unrepairedSSTables = sstables.stream()
                                                                           .filter(s -> !s.isMarkedSuspect() && !s.isRepaired() && !s.isPendingRepair())
                                                                           .collect(Collectors.groupingBy((s) -> getCompactionStrategyIndex(cfs, getDirectories(), s)));

            Map<Integer, List<SSTableReader>> pendingSSTables = sstables.stream()
                                                                        .filter(s -> !s.isMarkedSuspect() && s.isPendingRepair())
                                                                        .collect(Collectors.groupingBy((s) -> getCompactionStrategyIndex(cfs, getDirectories(), s)));

            for (Map.Entry<Integer, List<SSTableReader>> group : repairedSSTables.entrySet())
                ret.add(repaired.get(group.getKey()).getUserDefinedTask(group.getValue(), gcBefore));

            for (Map.Entry<Integer, List<SSTableReader>> group : unrepairedSSTables.entrySet())
                ret.add(unrepaired.get(group.getKey()).getUserDefinedTask(group.getValue(), gcBefore));

            for (Map.Entry<Integer, List<SSTableReader>> group : pendingSSTables.entrySet())
                ret.addAll(pendingRepairs.get(group.getKey()).createUserDefinedTasks(group.getValue(), gcBefore));

            return ret;
        }
        finally
        {
            readLock.unlock();
        }
    }

    /**
     * @deprecated use {@link #getUserDefinedTasks(Collection, int)} instead.
     */
    @Deprecated()
    public AbstractCompactionTask getUserDefinedTask(Collection<SSTableReader> sstables, int gcBefore)
    {
        validateForCompaction(sstables, cfs, getDirectories());
        List<AbstractCompactionTask> tasks = getUserDefinedTasks(sstables, gcBefore);
        assert tasks.size() == 1;
        return tasks.get(0);
    }

    public int getEstimatedRemainingTasks()
    {
        int tasks = 0;
        readLock.lock();
        try
        {
            for (AbstractCompactionStrategy strategy : repaired)
                tasks += strategy.getEstimatedRemainingTasks();
            for (AbstractCompactionStrategy strategy : unrepaired)
                tasks += strategy.getEstimatedRemainingTasks();
            for (PendingRepairManager pending : pendingRepairs)
                tasks += pending.getEstimatedRemainingTasks();
        }
        finally
        {
            readLock.unlock();
        }
        return tasks;
    }

    public boolean shouldBeEnabled()
    {
        return params.isEnabled();
    }

    public String getName()
    {
        readLock.lock();
        try
        {
            return unrepaired.get(0).getName();
        }
        finally
        {
            readLock.unlock();
        }
    }

    public List<List<AbstractCompactionStrategy>> getStrategies()
    {
        readLock.lock();
        try
        {
            List<AbstractCompactionStrategy> pending = new ArrayList<>();
            pendingRepairs.forEach(p -> pending.addAll(p.getStrategies()));
            return Arrays.asList(repaired, unrepaired, pending);
        }
        finally
        {
            readLock.unlock();
        }
    }

    public void setNewLocalCompactionStrategy(CompactionParams params)
    {
        logger.info("Switching local compaction strategy from {} to {}}", this.params, params);
        writeLock.lock();
        try
        {
            setStrategy(params);
            if (shouldBeEnabled())
                enable();
            else
                disable();
            startup();
        }
        finally
        {
            writeLock.unlock();
        }
    }

    private void setStrategy(CompactionParams params)
    {
        repaired.forEach(AbstractCompactionStrategy::shutdown);
        unrepaired.forEach(AbstractCompactionStrategy::shutdown);
        pendingRepairs.forEach(PendingRepairManager::shutdown);
        repaired.clear();
        unrepaired.clear();
        pendingRepairs.clear();

        if (cfs.getPartitioner().splitter().isPresent())
        {
            locations = cfs.getDirectories().getWriteableLocations();
            for (int i = 0; i < locations.length; i++)
            {
                repaired.add(cfs.createCompactionStrategyInstance(params));
                unrepaired.add(cfs.createCompactionStrategyInstance(params));
                pendingRepairs.add(new PendingRepairManager(cfs, params));
            }
        }
        else
        {
            repaired.add(cfs.createCompactionStrategyInstance(params));
            unrepaired.add(cfs.createCompactionStrategyInstance(params));
            pendingRepairs.add(new PendingRepairManager(cfs, params));
        }
        this.params = params;
    }

    public CompactionParams getCompactionParams()
    {
        return params;
    }

    public boolean onlyPurgeRepairedTombstones()
    {
        return Boolean.parseBoolean(params.options().get(AbstractCompactionStrategy.ONLY_PURGE_REPAIRED_TOMBSTONES));
    }

    public SSTableMultiWriter createSSTableMultiWriter(Descriptor descriptor,
                                                       long keyCount,
                                                       long repairedAt,
                                                       UUID pendingRepair,
                                                       MetadataCollector collector,
                                                       SerializationHeader header,
                                                       Collection<Index> indexes,
                                                       LifecycleTransaction txn)
    {
        readLock.lock();
        try
        {
            // to avoid creating a compaction strategy for the wrong pending repair manager, we get the index based on where the sstable is to be written
            int index = cfs.getPartitioner().splitter().isPresent()
                        ? getCompactionStrategyIndex(getDirectories(), descriptor)
                        : 0;
            if (pendingRepair != ActiveRepairService.NO_PENDING_REPAIR)
                return pendingRepairs.get(index).getOrCreate(pendingRepair).createSSTableMultiWriter(descriptor, keyCount, ActiveRepairService.UNREPAIRED_SSTABLE, pendingRepair, collector, header, indexes, txn);
            else if (repairedAt == ActiveRepairService.UNREPAIRED_SSTABLE)
                return unrepaired.get(index).createSSTableMultiWriter(descriptor, keyCount, repairedAt, ActiveRepairService.NO_PENDING_REPAIR, collector, header, indexes, txn);
            else
                return repaired.get(index).createSSTableMultiWriter(descriptor, keyCount, repairedAt, ActiveRepairService.NO_PENDING_REPAIR, collector, header, indexes, txn);
        }
        finally
        {
            readLock.unlock();
        }
    }

    public boolean isRepaired(AbstractCompactionStrategy strategy)
    {
        return repaired.contains(strategy);
    }

    public List<String> getStrategyFolders(AbstractCompactionStrategy strategy)
    {
        Directories.DataDirectory[] locations = cfs.getDirectories().getWriteableLocations();
        if (cfs.getPartitioner().splitter().isPresent())
        {
            int unrepairedIndex = unrepaired.indexOf(strategy);
            if (unrepairedIndex > 0)
            {
                return Collections.singletonList(locations[unrepairedIndex].location.getAbsolutePath());
            }
            int repairedIndex = repaired.indexOf(strategy);
            if (repairedIndex > 0)
            {
                return Collections.singletonList(locations[repairedIndex].location.getAbsolutePath());
            }
            for (int i = 0; i < pendingRepairs.size(); i++)
            {
                PendingRepairManager pending = pendingRepairs.get(i);
                if (pending.hasStrategy(strategy))
                {
                    return Collections.singletonList(locations[i].location.getAbsolutePath());
                }
            }
        }
        List<String> folders = new ArrayList<>(locations.length);
        for (Directories.DataDirectory location : locations)
        {
            folders.add(location.location.getAbsolutePath());
        }
        return folders;
    }

    public boolean supportsEarlyOpen()
    {
        return repaired.get(0).supportsEarlyOpen();
    }

    @VisibleForTesting
    List<PendingRepairManager> getPendingRepairManagers()
    {
        return pendingRepairs;
    }

    /**
     * Mutates sstable repairedAt times and notifies listeners of the change with the writeLock held. Prevents races
     * with other processes between when the metadata is changed and when sstables are moved between strategies.
     */
    public void mutateRepaired(Collection<SSTableReader> sstables, long repairedAt, UUID pendingRepair) throws IOException
    {
        Set<SSTableReader> changed = new HashSet<>();

        writeLock.lock();
        try
        {
            for (SSTableReader sstable: sstables)
            {
                sstable.descriptor.getMetadataSerializer().mutateRepaired(sstable.descriptor, repairedAt, pendingRepair);
                sstable.reloadSSTableMetadata();
                changed.add(sstable);
            }
        }
        finally
        {
            try
            {
                // if there was an exception mutating repairedAt, we should still notify for the
                // sstables that we were able to modify successfully before releasing the lock
                cfs.getTracker().notifySSTableRepairedStatusChanged(changed);
            }
            finally
            {
                writeLock.unlock();
            }
        }
    }
}<|MERGE_RESOLUTION|>--- conflicted
+++ resolved
@@ -229,12 +229,9 @@
             }
             repaired.forEach(AbstractCompactionStrategy::startup);
             unrepaired.forEach(AbstractCompactionStrategy::startup);
-<<<<<<< HEAD
             pendingRepairs.forEach(PendingRepairManager::startup);
-=======
             shouldDefragment = repaired.get(0).shouldDefragment();
             fanout = (repaired.get(0) instanceof LeveledCompactionStrategy) ? ((LeveledCompactionStrategy) repaired.get(0)).getLevelFanoutSize() : LeveledCompactionStrategy.DEFAULT_LEVEL_FANOUT_SIZE;
->>>>>>> f3cf1c01
         }
         finally
         {
