--- conflicted
+++ resolved
@@ -302,22 +302,9 @@
 
         // If this is a CQL table, we need to pull out the CQL column name to look up the correct column type.
         // (Note that COMPACT composites are handled by validateName, above.)
-        ByteBuffer internalName;
-<<<<<<< HEAD
-        if (cfdef.isComposite && !cfdef.isCompact)
-        {
-            CompositeType comparator = (CompositeType) metadata.comparator;
-            internalName = comparator.extractLastComponent(name);
-        }
-        else
-        {
-            internalName = name;
-        }
-=======
-        internalName = (cfdef.isComposite && !cfdef.isCompact)
-                     ? ((CompositeType) metadata.comparator).extractLastComponent(name)
-                     : name;
->>>>>>> 73b0ffba
+        ByteBuffer internalName = (cfdef.isComposite && !cfdef.isCompact)
+                                ? ((CompositeType) metadata.comparator).extractLastComponent(name)
+                                : name;
 
         AbstractType<?> valueValidator = metadata.getValueValidator(internalName);
         if (valueValidator != null)
