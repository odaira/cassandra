/*
 * Licensed to the Apache Software Foundation (ASF) under one
 * or more contributor license agreements.  See the NOTICE file
 * distributed with this work for additional information
 * regarding copyright ownership.  The ASF licenses this file
 * to you under the Apache License, Version 2.0 (the
 * "License"); you may not use this file except in compliance
 * with the License.  You may obtain a copy of the License at
 *
 *     http://www.apache.org/licenses/LICENSE-2.0
 *
 * Unless required by applicable law or agreed to in writing, software
 * distributed under the License is distributed on an "AS IS" BASIS,
 * WITHOUT WARRANTIES OR CONDITIONS OF ANY KIND, either express or implied.
 * See the License for the specific language governing permissions and
 * limitations under the License.
 */
package org.apache.cassandra.io.util;

import java.io.File;
import java.io.IOException;
import java.util.zip.CRC32;

import org.apache.cassandra.io.compress.BufferType;
import org.apache.cassandra.utils.ByteBufferUtil;

public class ChecksummedRandomAccessReader extends RandomAccessReader
{
    @SuppressWarnings("serial")
    public static class CorruptFileException extends RuntimeException
    {
        public final File file;

        public CorruptFileException(Exception cause, File file)
        {
<<<<<<< HEAD
=======
            super(cause);
>>>>>>> 85d550f9
            this.file = file;
        }
    }

    private final DataIntegrityMetadata.ChecksumValidator validator;
    private final File file;

<<<<<<< HEAD
    protected ChecksummedRandomAccessReader(File file, ChannelProxy channel, DataIntegrityMetadata.ChecksumValidator validator) throws IOException
    {
        super(channel, validator.chunkSize, -1, BufferType.ON_HEAP);
=======
    protected ChecksummedRandomAccessReader(File file, ChannelProxy channel, DataIntegrityMetadata.ChecksumValidator validator)
    {
        super(channel, validator.chunkSize, -1, BufferType.ON_HEAP, null);
>>>>>>> 85d550f9
        this.validator = validator;
        this.file = file;
    }

    public static ChecksummedRandomAccessReader open(File file, File crcFile) throws IOException
    {
<<<<<<< HEAD
        ChannelProxy channel = new ChannelProxy(file);
        RandomAccessReader crcReader = RandomAccessReader.open(crcFile);
        DataIntegrityMetadata.ChecksumValidator validator = new DataIntegrityMetadata.ChecksumValidator(new CRC32(),
                                                                                                        crcReader,
                                                                                                        file.getPath());
        return new ChecksummedRandomAccessReader(file, channel, validator);
=======
        try (ChannelProxy channel = new ChannelProxy(file))
        {
            RandomAccessReader crcReader = RandomAccessReader.open(crcFile);
            @SuppressWarnings("resource")
            DataIntegrityMetadata.ChecksumValidator validator =
                new DataIntegrityMetadata.ChecksumValidator(new Adler32(), crcReader, file.getPath());
            return new ChecksummedRandomAccessReader(file, channel, validator);
        }
>>>>>>> 85d550f9
    }

    @Override
    protected void reBuffer()
    {
        long desiredPosition = current();
        // align with buffer size, as checksums were computed in chunks of buffer size each.
        bufferOffset = (desiredPosition / buffer.capacity()) * buffer.capacity();

        buffer.clear();

        long position = bufferOffset;
        while (buffer.hasRemaining())
        {
            int n = channel.read(buffer, position);
            if (n < 0)
                break;
            position += n;
        }

        buffer.flip();

        try
        {
            validator.validate(ByteBufferUtil.getArray(buffer), 0, buffer.remaining());
        }
        catch (IOException e)
        {
            throw new CorruptFileException(e, file);
        }

        buffer.position((int) (desiredPosition - bufferOffset));
    }

    @Override
    public void seek(long newPosition)
    {
        validator.seek(newPosition);
        super.seek(newPosition);
    }

    @Override
    public void close()
    {
        try
        {
            super.close();
        }
        finally
        {
            channel.close();
            validator.close();
        }
    }
}<|MERGE_RESOLUTION|>--- conflicted
+++ resolved
@@ -33,10 +33,7 @@
 
         public CorruptFileException(Exception cause, File file)
         {
-<<<<<<< HEAD
-=======
             super(cause);
->>>>>>> 85d550f9
             this.file = file;
         }
     }
@@ -44,38 +41,21 @@
     private final DataIntegrityMetadata.ChecksumValidator validator;
     private final File file;
 
-<<<<<<< HEAD
-    protected ChecksummedRandomAccessReader(File file, ChannelProxy channel, DataIntegrityMetadata.ChecksumValidator validator) throws IOException
+    protected ChecksummedRandomAccessReader(File file, ChannelProxy channel, DataIntegrityMetadata.ChecksumValidator validator)
     {
         super(channel, validator.chunkSize, -1, BufferType.ON_HEAP);
-=======
-    protected ChecksummedRandomAccessReader(File file, ChannelProxy channel, DataIntegrityMetadata.ChecksumValidator validator)
-    {
-        super(channel, validator.chunkSize, -1, BufferType.ON_HEAP, null);
->>>>>>> 85d550f9
         this.validator = validator;
         this.file = file;
     }
 
+    @SuppressWarnings("resource")
     public static ChecksummedRandomAccessReader open(File file, File crcFile) throws IOException
     {
-<<<<<<< HEAD
         ChannelProxy channel = new ChannelProxy(file);
         RandomAccessReader crcReader = RandomAccessReader.open(crcFile);
-        DataIntegrityMetadata.ChecksumValidator validator = new DataIntegrityMetadata.ChecksumValidator(new CRC32(),
-                                                                                                        crcReader,
-                                                                                                        file.getPath());
+        DataIntegrityMetadata.ChecksumValidator validator =
+            new DataIntegrityMetadata.ChecksumValidator(new CRC32(), crcReader, file.getPath());
         return new ChecksummedRandomAccessReader(file, channel, validator);
-=======
-        try (ChannelProxy channel = new ChannelProxy(file))
-        {
-            RandomAccessReader crcReader = RandomAccessReader.open(crcFile);
-            @SuppressWarnings("resource")
-            DataIntegrityMetadata.ChecksumValidator validator =
-                new DataIntegrityMetadata.ChecksumValidator(new Adler32(), crcReader, file.getPath());
-            return new ChecksummedRandomAccessReader(file, channel, validator);
-        }
->>>>>>> 85d550f9
     }
 
     @Override
